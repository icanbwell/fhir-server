--- conflicted
+++ resolved
@@ -49,14 +49,9 @@
   "dependencies": {
     "@asymmetrik/fhir-json-schema-validator": "^0.9.8",
     "@asymmetrik/node-fhir-server-core": "^2.2.3",
-<<<<<<< HEAD
     "@asymmetrik/sof-scope-checker": "^1.0.7",
-    "@sentry/node": "^6.2.0",
-    "aws-sdk": "^2.853.0",
-=======
     "@sentry/node": "^6.2.1",
     "aws-sdk": "^2.854.0",
->>>>>>> 8463d048
     "chokidar": "^3.5.1",
     "deepcopy": "^2.1.0",
     "deepmerge": "^4.2.2",
@@ -75,12 +70,8 @@
     "passport-http-bearer": "^1.0.1",
     "prom-client": "^13.1.0",
     "response-time": "^2.3.2",
-<<<<<<< HEAD
-    "snyk": "^1.462.0",
+    "snyk": "^1.464.0",
     "superagent": "^6.1.0",
-=======
-    "snyk": "^1.464.0",
->>>>>>> 8463d048
     "swagger-ui-express": "^4.1.6",
     "var": "^0.4.0",
     "winston": "^3.3.3"
