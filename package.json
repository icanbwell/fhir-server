{
  "name": "bwell-fhir-server",
  "version": "0.0.1",
  "description": "R4 compliant FHIR SERVER built on top of @asymmetrik/node-fhir-server-core",
  "main": "src/index.js",
  "repository": "https://github.com/icanbwell/node-fhir-server",
  "license": "MIT",
  "engines": {
    "node": "14.15.x"
  },
  "scripts": {
    "start": "NODE_ENV=production node src/index.js",
    "dev": "NODE_ENV=development ./node_modules/.bin/nodemon -r dotenv/config --inspect=0.0.0.0 ./src/index.js;",
    "test": "NODE_ENV=test npm run test:lint && npm run test:jest",
    "failed_tests": "NODE_ENV=test npm run test:lint && npm run test:jest --onlyFailures",
    "test:lint": "eslint \"src/**/*.js\"",
    "test:jest": "NODE_ENV=test jest --forceExit --detectOpenHandles -i .",
    "test:integration": "NODE_ENV=test jest --forceExit --detectOpenHandles -i src/tests/practitioner/complex_merge",
    "test:everything": "NODE_ENV=test jest --forceExit --detectOpenHandles -i src/tests/practitioner/everything",
    "test:return_specific_elements": "NODE_ENV=test jest --forceExit --detectOpenHandles -i src/tests/practitioner/search_return_specific_elements",
    "test:merge": "NODE_ENV=test jest --forceExit --detectOpenHandles -i src/tests/practitioner/practitioner.merge.test.js",
    "snyk-protect": "snyk protect",
    "prepare": "",
    "prettier-check": "prettier --check \"**/*.{js,mjs,cjs,jsx,json,ts,tsx,md,mdx,css,html,yml,yaml,scss,less,graphql,graphqls,gql}\"",
    "prettier-fix": "prettier --write \"**/*.{js,mjs,cjs,jsx,json,ts,tsx,md,mdx,css,html,yml,yaml,scss,less,graphql,graphqls,gql}\"",
    "fix_lint": "eslint --fix \"src/**/*.js\""
  },
  "pre-commit": [
    "test"
  ],
  "jest": {
    "verbose": false,
    "testEnvironment": "node",
    "collectCoverage": false,
    "coverageReporters": [
      "text",
      "lcov",
      "json"
    ],
    "reporters": [
      "default",
      "jest-failure-reporter"
    ],
    "coveragePathIgnorePatterns": [
      "<rootDir>/src/testutils/"
    ],
    "preset": "@shelf/jest-mongodb"
  },
  "dependencies": {
    "@asymmetrik/fhir-json-schema-validator": "^0.9.8",
    "@asymmetrik/node-fhir-server-core": "^2.2.3",
<<<<<<< HEAD
    "@sentry/node": "^6.2.0",
    "aws-sdk": "^2.854.0",
=======
    "@sentry/node": "^6.2.1",
    "aws-sdk": "^2.853.0",
>>>>>>> 1623d1e8
    "chokidar": "^3.5.1",
    "deepcopy": "^2.1.0",
    "deepmerge": "^4.2.2",
    "docusaurus": "^2.0.0-alpha.32",
    "express": "^4.17.1",
    "fast-deep-equal": "^3.1.3",
    "fast-json-patch": "^3.0.0-1",
    "http-terminator": "^3.0.0",
    "immer": "^8.0.1",
    "joi": "^17.4.0",
    "moment-timezone": "^0.5.33",
    "mongodb": "^3.6.4",
    "object-hash": "^2.1.1",
    "prom-client": "^13.1.0",
    "response-time": "^2.3.2",
    "snyk": "^1.464.0",
    "swagger-ui-express": "^4.1.6",
    "var": "^0.4.0",
    "winston": "^3.3.3"
  },
  "devDependencies": {
    "@shelf/jest-mongodb": "^1.2.3",
    "async": "^3.2.0",
    "cross-env": "^7.0.3",
    "dotenv": "^8.2.0",
    "eslint": "^7.20.0",
    "jest": "^26.6.3",
    "jest-failure-reporter": "^1.0.1",
    "nodemon": "^2.0.7",
    "pre-commit": "^1.2.2",
    "prettier": "^2.2.1",
    "supertest": "^6.1.3"
  },
  "private": false,
  "snyk": false
}<|MERGE_RESOLUTION|>--- conflicted
+++ resolved
@@ -49,13 +49,8 @@
   "dependencies": {
     "@asymmetrik/fhir-json-schema-validator": "^0.9.8",
     "@asymmetrik/node-fhir-server-core": "^2.2.3",
-<<<<<<< HEAD
-    "@sentry/node": "^6.2.0",
+    "@sentry/node": "^6.2.1",
     "aws-sdk": "^2.854.0",
-=======
-    "@sentry/node": "^6.2.1",
-    "aws-sdk": "^2.853.0",
->>>>>>> 1623d1e8
     "chokidar": "^3.5.1",
     "deepcopy": "^2.1.0",
     "deepmerge": "^4.2.2",
