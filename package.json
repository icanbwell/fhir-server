{
  "name": "bwell-fhir-server",
  "version": "0.0.1",
  "description": "R4 compliant FHIR SERVER",
  "main": "src/index.js",
  "repository": "https://github.com/icanbwell/fhir-server",
  "license": "MIT",
  "engines": {
    "node": "16.18.x"
  },
  "scripts": {
    "start": "NODE_ENV=production node src/index.js",
    "dev": "NODE_ENV=development ./node_modules/pm2/bin/pm2-dev start ./src/index.js;",
    "test": "NODE_ENV=test npm run lint && npm run test:jest",
    "test_shards": "NODE_ENV=test npm run lint && npm run test:jest_shard1 && npm run test:jest_shard2 && npm run test:jest_shard3 && npm run test:jest_shard4 && npm run test:jest_shard5",
    "lint": "NODE_ENV=test npm run test:lint && npm run test:ejslint && npm run test:jshint",
    "test:failed": "NODE_ENV=test npm run test:lint && npm run test:jest --onlyFailures",
    "test:lint": "NODE_OPTIONS=--max_old_space_size=8096 eslint \"src/**/*.js\"",
    "test:ejslint": "ejslint \"src/**/*.ejs\"",
    "test:jshint": "jshint \"src/\"",
    "test:jest_shard1": "NODE_OPTIONS=--max_old_space_size=8192 node --max_old_space_size=8192 --optimize_for_size --gc_interval=100 --always-compact ./node_modules/.bin/jest --no-watchman --silent --logHeapUsage --runInBand --forceExit --shard=1/5 .",
    "test:jest_shard2": "NODE_OPTIONS=--max_old_space_size=8192 node --max_old_space_size=8192 --optimize_for_size --gc_interval=100 --always-compact ./node_modules/.bin/jest --no-watchman --silent --logHeapUsage --runInBand --forceExit --shard=2/5 .",
    "test:jest_shard3": "NODE_OPTIONS=--max_old_space_size=8192 node --max_old_space_size=8192 --optimize_for_size --gc_interval=100 --always-compact ./node_modules/.bin/jest --no-watchman --silent --logHeapUsage --runInBand --forceExit --shard=3/5 .",
    "test:jest_shard4": "NODE_OPTIONS=--max_old_space_size=8192 node --max_old_space_size=8192 --optimize_for_size --gc_interval=100 --always-compact ./node_modules/.bin/jest --no-watchman --silent --logHeapUsage --runInBand --forceExit --shard=4/5 .",
    "test:jest_shard4": "NODE_OPTIONS=--max_old_space_size=8192 node --max_old_space_size=8192 --optimize_for_size --gc_interval=100 --always-compact ./node_modules/.bin/jest --no-watchman --silent --logHeapUsage --runInBand --forceExit --shard=5/5 .",
    "test:jest": "node --optimize_for_size --gc_interval=100 --always-compact ./node_modules/.bin/jest --no-watchman --silent --logHeapUsage --forceExit .",
    "test:jestInspect": "NODE_ENV=test NODE_OPTIONS=--max_old_space_size=12328 node --max-old-space-size=12328 --inspect-brk --expose-gc ./node_modules/.bin/jest --no-watchman --silent --useStderr --logHeapUsage --detectOpenHandles -i src/tests/practitioner/complex_merge src/tests/patient/search_with_patient_filtering/search_with_patient_filtering.test.js",
    "test:integration": "NODE_ENV=test jest --forceExit --detectOpenHandles -i src/tests/practitioner/complex_merge",
    "test:specific": "NODE_ENV=test jest --forceExit --detectOpenHandles -i src/tests/patient/search_with_patient_filtering/search_with_patient_filtering.test.js",
    "test:everything": "NODE_ENV=test jest --forceExit --detectOpenHandles -i src/tests/practitioner/everything",
    "test:graphql": "NODE_ENV=test jest --forceExit --detectOpenHandles -i src/tests/graphql",
    "test:merge": "NODE_ENV=test jest --forceExit --detectOpenHandles -i src/tests/practitioner/practitioner.merge.test.js",
    "snyk-protect": "snyk protect",
    "prepare": "",
    "prettier-check": "prettier --check \"**/*.{js,mjs,cjs,jsx,json,ts,tsx,md,mdx,css,html,yml,yaml,scss,less,graphql,graphqls,gql}\"",
    "prettier-fix": "prettier --write \"**/*.{js,mjs,cjs,jsx,json,ts,tsx,md,mdx,css,html,yml,yaml,scss,less,graphql,graphqls,gql}\"",
    "fix_lint": "eslint --fix \"src/**/*.js\""
  },
  "pre-commit": [
    "lint"
  ],
  "jest": {
    "verbose": false,
    "testEnvironment": "node",
    "collectCoverage": false,
    "coverageReporters": [
      "text",
      "lcov",
      "json"
    ],
    "reporters": [
      "default",
      "github-actions",
      "jest-failure-reporter"
    ],
    "coveragePathIgnorePatterns": [
      "<rootDir>/src/testutils/"
    ],
    "preset": "@shelf/jest-mongodb",
    "setupFiles": [
      "<rootDir>/jest/setEnvVars.js"
    ],
    "setupFilesAfterEnv": [
      "<rootDir>/src/tests/testSetup.js"
    ],
    "testTimeout": 60000,
    "workerIdleMemoryLimit": "3MB"
  },
  "graphql-schema-linter": {
    "rules": [
      "enum-values-sorted-alphabetically"
    ],
    "schemaPaths": [
      "src/graphql/schemas/**.graphql"
    ],
    "customRulePaths": [
      "src/graphql/resolvers/*.js"
    ],
    "rulesOptions": {
      "enum-values-sorted-alphabetically": {
        "sortOrder": "lexicographical"
      }
    }
  },
  "dependencies": {
    "@asymmetrik/fhir-json-schema-validator": "^0.9.8",
    "@asymmetrik/sof-scope-checker": "^1.0.7",
    "@elastic/elasticsearch": "^8.5.0",
    "@graphql-eslint/eslint-plugin": "^3.13.1",
    "@graphql-tools/graphql-file-loader": "^7.5.11",
    "@graphql-tools/load": "^7.8.6",
    "@graphql-tools/load-files": "^6.6.1",
    "@graphql-tools/merge": "^8.3.12",
    "@graphql-tools/schema": "^9.0.10",
    "@mongodb-js/zstd": "^1.0.0",
    "@opensearch-project/opensearch": "^2.1.0",
    "@popperjs/core": "^2.11.6",
    "@sentry/node": "^7.21.1",
    "@slack/web-api": "^6.8.0",
    "accepts": "^1.3.8",
    "apollo-datasource": "^3.3.2",
    "apollo-server-core": "^3.11.1",
    "apollo-server-express": "^3.11.1",
    "apollo-server-plugin-base": "^3.7.1",
    "async": "^3.2.4",
    "async-mutex": "^0.4.0",
    "async-retry": "^1.3.3",
    "aws-sdk": "^2.1261.0",
    "body-parser": "^1.20.1",
    "bootstrap": "^5.2.2",
    "compression": "^1.7.4",
    "content-type": "^1.0.4",
    "cookie-parser": "^1.4.6",
    "cors": "^2.8.5",
    "dataloader": "^2.1.0",
    "dd-trace": "^3.8.0",
    "deepcopy": "^2.1.0",
    "deepmerge": "^4.2.2",
    "ejs": "^3.1.8",
    "express": "^4.18.2",
    "express-useragent": "^1.0.15",
    "fast-deep-equal": "^3.1.3",
    "fast-json-patch": "^3.1.1",
    "fontawesome-4.7": "^4.7.0",
    "graphql": "^16.6.0",
    "graphql-schema-linter": "^3.0.1",
    "helmet": "^6.0.0",
    "http-terminator": "^3.2.0",
    "jwks-rsa": "^3.0.0",
    "kafkajs": "^2.2.3",
    "moment": "^2.29.4",
    "moment-timezone": "^0.5.39",
    "mongodb": "^4.12.1",
    "object-hash": "^2.2.0, <3",
    "passport": "^0.6.0",
    "passport-http-bearer": "^1.0.1",
    "passport-jwt": "^4.0.0",
    "prom-client": "^14.1.0",
    "response-time": "^2.3.2",
    "sanitize-filename": "^1.6.3",
    "sanitize-html": "^2.7.3",
    "snappy": "^7.2.2",
    "snyk": "^1.1061.0",
    "superagent": "^8.0.4",
    "swagger-ui-express": "^4.6.0",
    "validator": "^13.7.0",
    "vanillajs-datepicker": "^1.2.0",
    "var": "^0.4.0",
    "winston": "^3.8.2",
    "winston-elasticsearch": "^0.17.1",
    "winston-transport": "^4.5.0",
    "xss": "^1.0.14"
  },
  "devDependencies": {
    "@jest/globals": "^29.3.1",
    "jest-environment-node": "^29.3.1",
    "@shelf/jest-mongodb": "^4.1.3",
    "depcheck": "^1.4.3",
    "dotenv": "^16.0.3",
    "ejs-lint": "^2.0.0",
    "eslint": "^8.28.0",
    "eslint-plugin-node": "^11.1.0",
    "eslint-plugin-security": "^1.5.0",
    "eslint-plugin-jest": "^27.1.6",
    "jest": "^29.3.1",
    "jest-failure-reporter": "^1.0.1",
    "jest-matcher-utils": "^29.3.1",
    "jest-diff": "^29.3.1",
    "jose": "^4.11.1",
    "jshint": "^2.13.6",
    "jsonwebtoken": "^8.5.1",
    "mongodb-memory-server": "^8.10.1",
    "mongodb-memory-server-core": "^8.10.1",
    "ndjson-to-json-text": "^1.0.2",
    "nock": "^13.2.9",
    "pm2": "^5.2.2",
    "pre-commit": "^1.2.2",
    "prettier": "^2.8.0",
    "supertest": "^6.3.1",
    "typescript": "^4.9.3",
    "@typescript-eslint/parser": "^5.44.0",
    "@typescript-eslint/eslint-plugin": "^5.44.0",
    "jest-extended": "^3.2.0",
    "vm2": "^3.9.11",
    "yargs": "^17.6.2",
<<<<<<< HEAD
    "@types/node": "^16.18.1"
=======
    "@types/node": "^16.18.0",
    "@types/express": "^4.17.14",
    "@types/jest": "^29.2.3",
    "@types/jsonwebtoken": "^8.5.9",
    "@types/supertest": "^2.0.12",
    "@types/superagent": "^4.1.16",
    "@types/ejs": "^3.1.1",
    "@types/graphql": "^14.5.0",
    "@types/async": "^3.2.16",
    "@types/passport": "^1.0.11",
    "@types/passport-jwt": "^3.0.7",
    "@types/mongodb": "^4.0.7",
    "@types/kafkajs": "^1.9.0"
>>>>>>> 88c1a216
  },
  "private": false,
  "snyk": false
}<|MERGE_RESOLUTION|>--- conflicted
+++ resolved
@@ -183,10 +183,7 @@
     "jest-extended": "^3.2.0",
     "vm2": "^3.9.11",
     "yargs": "^17.6.2",
-<<<<<<< HEAD
-    "@types/node": "^16.18.1"
-=======
-    "@types/node": "^16.18.0",
+    "@types/node": "^16.18.1",
     "@types/express": "^4.17.14",
     "@types/jest": "^29.2.3",
     "@types/jsonwebtoken": "^8.5.9",
@@ -199,7 +196,6 @@
     "@types/passport-jwt": "^3.0.7",
     "@types/mongodb": "^4.0.7",
     "@types/kafkajs": "^1.9.0"
->>>>>>> 88c1a216
   },
   "private": false,
   "snyk": false
