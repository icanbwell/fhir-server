--- conflicted
+++ resolved
@@ -13,23 +13,8 @@
 const {graphql} = require('./middleware/graphqlServer');
 const {resourceDefinitions} = require('./utils/resourceDefinitions');
 
-<<<<<<< HEAD
 // const passport = require('passport');
 // const { strategy } = require('./strategies/jwt.bearer.strategy');
-
-const { handleAlert } = require('./routeHandlers/alert');
-const { MyFHIRServer } = require('./routeHandlers/fhirServer');
-const { handleSecurityPolicy } = require('./routeHandlers/contentSecurityPolicy');
-const { handleVersion } = require('./routeHandlers/version');
-const { handleLogout } = require('./routeHandlers/logout');
-const { handleClean } = require('./routeHandlers/clean');
-const { handleIndex } = require('./routeHandlers/index');
-const { handleStats } = require('./routeHandlers/stats');
-const { handleSmartConfiguration } = require('./routeHandlers/smartConfiguration');
-const { isTrue } = require('./utils/isTrue');
-=======
-const passport = require('passport');
-const {strategy} = require('./strategies/jwt.bearer.strategy');
 
 const {handleAlert} = require('./routeHandlers/alert');
 const {MyFHIRServer} = require('./routeHandlers/fhirServer');
@@ -41,7 +26,6 @@
 const {handleStats} = require('./routeHandlers/stats');
 const {handleSmartConfiguration} = require('./routeHandlers/smartConfiguration');
 const {isTrue} = require('./utils/isTrue');
->>>>>>> 2cb06d8e
 
 if (isTrue(env.TRACING_ENABLED)) {
     require('./tracing');
@@ -77,7 +61,6 @@
 
 // const fhirApp = MyFHIRServer.initialize(fhirServerConfig);
 const fhirApp = new MyFHIRServer(fhirServerConfig)
-<<<<<<< HEAD
   .configureMiddleware()
   .configureSession()
   .configureHelmet()
@@ -87,17 +70,6 @@
   .setProfileRoutes()
   .configureSlackErrorHandler()
   .setErrorRoutes();
-=======
-    .configureMiddleware()
-    .configureSession()
-    .configureHelmet()
-    .configurePassport()
-    .configureHtmlRenderer()
-    .setPublicDirectory()
-    .setProfileRoutes()
-    .configureSlackErrorHandler()
-    .setErrorRoutes();
->>>>>>> 2cb06d8e
 
 app.use(handleSecurityPolicy);
 
@@ -180,16 +152,6 @@
 // passport.use('graphqlStrategy', strategy);
 
 if (isTrue(env.ENABLE_GRAPHQL)) {
-<<<<<<< HEAD
-  graphql().then((x) => {
-    // eslint-disable-next-line new-cap
-    const router = express.Router();
-    // router.use(passport.initialize({}));
-    // router.use(passport.authenticate('graphqlStrategy', { session: false }, null));
-    router.use(x);
-
-=======
->>>>>>> 2cb06d8e
     app.use(cors(fhirServerConfig.server.corsOptions));
     const useGraphQLv2 = isTrue(env.USE_GRAPHQL_v2);
     if (useGraphQLv2) {
@@ -197,8 +159,8 @@
             .then((graphqlMiddleware) => {
                 // eslint-disable-next-line new-cap
                 const router = express.Router();
-                router.use(passport.initialize({}));
-                router.use(passport.authenticate('graphqlStrategy', {session: false}, null));
+                // router.use(passport.initialize({}));
+                // router.use(passport.authenticate('graphqlStrategy', {session: false}, null));
                 router.use(graphqlMiddleware);
                 app.use('/graphqlv2', router);
 
@@ -208,8 +170,8 @@
             .then((graphqlMiddlewareV1) => {
                 // eslint-disable-next-line new-cap
                 const router1 = express.Router();
-                router1.use(passport.initialize({}));
-                router1.use(passport.authenticate('graphqlStrategy', {session: false}, null));
+                // router1.use(passport.initialize({}));
+                // router1.use(passport.authenticate('graphqlStrategy', {session: false}, null));
                 router1.use(graphqlMiddlewareV1);
 
                 app.use('/graphqlv1', router1);
@@ -222,8 +184,8 @@
             .then((graphqlMiddleware) => {
                 // eslint-disable-next-line new-cap
                 const router = express.Router();
-                router.use(passport.initialize({}));
-                router.use(passport.authenticate('graphqlStrategy', {session: false}, null));
+                // router.use(passport.initialize({}));
+                // router.use(passport.authenticate('graphqlStrategy', {session: false}, null));
                 router.use(graphqlMiddleware);
                 app.use('/graphqlv2', router);
             })
@@ -231,8 +193,8 @@
             .then((graphqlMiddlewareV1) => {
                 // eslint-disable-next-line new-cap
                 const router1 = express.Router();
-                router1.use(passport.initialize({}));
-                router1.use(passport.authenticate('graphqlStrategy', {session: false}, null));
+                // router1.use(passport.initialize({}));
+                // router1.use(passport.authenticate('graphqlStrategy', {session: false}, null));
                 router1.use(graphqlMiddlewareV1);
 
                 app.use('/graphqlv1', router1);
