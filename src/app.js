--- conflicted
+++ resolved
@@ -116,10 +116,6 @@
         const state = req.query.state;
         const resourceUrl = state ?
             encodeURIComponent(Buffer.from(state, 'base64').toString('ascii')) : '';
-<<<<<<< HEAD
-        // logInfo(`Redirecting to ${resourceUrl}`);
-=======
->>>>>>> 30701ead
         const redirectUrl = `${httpProtocol}`.concat('://', `${req.headers.host}`, '/authcallback');
         res.redirect(
             `/callback.html?code=${req.query.code}&resourceUrl=${resourceUrl}` +
