/**
 * Main entrypoint that sets up the app
 */
const express = require('express');
const httpContext = require('express-http-context');
const { fhirServerConfig } = require('./config');
const Prometheus = require('./utils/prometheus.utils');
const cors = require('cors');
const env = require('var');
const helmet = require('helmet');
const path = require('path');
const useragent = require('express-useragent');
const { graphql } = require('./middleware/graphql/graphqlServer');

const passport = require('passport');
<<<<<<< HEAD
const { strategy } = require('./strategies/jwt.bearer.strategy');

const { handleAlert } = require('./routeHandlers/alert');
const { MyFHIRServer } = require('./routeHandlers/fhirServer');
const { handleSecurityPolicy, handleSecurityPolicyGraphql } = require('./routeHandlers/contentSecurityPolicy');
const { handleHealthCheck } = require('./routeHandlers/healthCheck.js');
const { handleFullHealthCheck } = require('./routeHandlers/healthFullCheck.js');
const { handleVersion } = require('./routeHandlers/version');
const { handleClean } = require('./routeHandlers/clean');
const { handleStats } = require('./routeHandlers/stats');
const { handleSmartConfiguration } = require('./routeHandlers/smartConfiguration');
const { isTrue } = require('./utils/isTrue');
=======
const {strategy} = require('./strategies/jwt.bearer.strategy');

const {handleAlert} = require('./routeHandlers/alert');
const {MyFHIRServer} = require('./routeHandlers/fhirServer');
const {handleSecurityPolicy, handleSecurityPolicyGraphql} = require('./routeHandlers/contentSecurityPolicy');
const {handleHealthCheck} = require('./routeHandlers/healthCheck.js');
const {handleFullHealthCheck} = require('./routeHandlers/healthFullCheck.js');
const {handleVersion} = require('./routeHandlers/version');
const {handleClean} = require('./routeHandlers/clean');
const {handleStats} = require('./routeHandlers/stats');
const {handleLogout} = require('./routeHandlers/logout');
const {handleSmartConfiguration} = require('./routeHandlers/smartConfiguration');
const {isTrue} = require('./utils/isTrue');
>>>>>>> 0dc31fb6
const cookieParser = require('cookie-parser');
const { handleMemoryCheck } = require('./routeHandlers/memoryChecker');
const { handleAdmin } = require('./routeHandlers/admin');
const { getImageVersion } = require('./utils/getImageVersion');
const { REQUEST_ID_TYPE, REQUEST_ID_HEADER, RESPONSE_NONCE } = require('./constants');
const { generateUUID } = require('./utils/uid.util');
const { logInfo } = require('./operations/common/logging');
const { generateNonce } = require('./utils/nonce');
const { handleServerError } = require('./routeHandlers/handleError');
const { shouldReturnHtml } = require('./utils/requestHelpers.js');

/**
 * Creates the FHIR app
 * @param {function (): SimpleContainer} fnGetContainer
 * @param {import('express').Express} app1
 * @returns {MyFHIRServer}
 */
function createFhirApp (fnGetContainer, app1) {
    return new MyFHIRServer(fnGetContainer, fhirServerConfig, app1)
        .configureMiddleware()
        .configureSession()
        .configureHelmet()
        .configurePassport()
        .setPublicDirectory()
        .setProfileRoutes()
        .setErrorRoutes();
}

// /**
//  * https://stackoverflow.com/questions/14934452/how-to-get-all-registered-routes-in-express/55589657#55589657
//  * @param app
//  * @returns {*[]}
//  */
// function getRoutes(app) {
//     let route;
//     let routes = [];
//
//     app._router.stack
//         // .filter(r => r.route) // take out all the middleware
//         .forEach(function (middleware) {
//             if (middleware.route) { // routes registered directly on the app
//                 routes.push(middleware.route);
//             } else if (middleware.name === 'router') { // router middleware
//                 middleware.handle.stack.forEach(function (handler) {
//                     route = handler.route;
//                     route && routes.push(route);
//                 });
//             }
//         });
//     return routes;
// }

/**
 * Creates the app
 * @param {function (): SimpleContainer} fnGetContainer
 * @param {boolean} trackMetrics
 * @return {import('express').Express}
 */
function createApp ({ fnGetContainer, trackMetrics }) {
    const swaggerUi = require('swagger-ui-express');
    const swaggerDocument = require(env.SWAGGER_CONFIG_URL);

    /**
     * @type {import('express').Express}
     */
    const app = express();

    /**
     * @type {SimpleContainer}
     */
    const container = fnGetContainer();
    /**
     * @type {import('./utils/configManager').ConfigManager}
     */
    const configManager = container.configManager;

    const httpProtocol = env.ENVIRONMENT === 'local' ? 'http' : 'https';

    // log every incoming request and every outgoing response
    app.use((req, res, next) => {
        const reqPath = req.originalUrl;
        const reqMethod = req.method.toUpperCase();
        logInfo('Incoming Request', { path: reqPath, method: reqMethod });
        const startTime = new Date().getTime();
        res.on('finish', () => {
            const finishTime = new Date().getTime();
            const altId = req.authInfo?.context?.username ||
                req.authInfo?.context?.subject ||
                ((!req.user || typeof req.user === 'string') ? req.user : req.user.name || req.user.id);

            logInfo('Request Completed', {
                status: res.statusCode,
                responseTime: `${(finishTime - startTime) / 1000}s`,
                requestUrl: reqPath,
                method: reqMethod,
                userAgent: req.headers['user-agent'],
                scope: req.authInfo?.scope,
                altId
            });
        });
        next();
    });

    // middleware to parse cookies
    app.use(cookieParser());

    // middleware to parse user agent string
    app.use(useragent.express());

    // redirect to new fhir-ui if html is requested
    app.use((req, res, next) => {
        if (shouldReturnHtml(req)) {
            const reqPath = req.originalUrl;
            // check if this is home page, resource page, or admin page
            const isResourceUrl = reqPath === '/' || reqPath.startsWith('/4_0_0') || reqPath.startsWith('/admin');
            // if keepOldUI flag is not passed and is a resourceUrl then redirect to new UI
            if (isTrue(env.REDIRECT_TO_NEW_UI) && isResourceUrl) {
                logInfo('Redirecting to new UI', { path: reqPath });
                res.redirect(new URL(reqPath, env.FHIR_SERVER_UI_URL).toString());
                return;
            }
        }
        next();
    });

    // middleware for oAuth
    app.use(passport.initialize());

    // helmet protects against common OWASP attacks: https://www.securecoding.com/blog/using-helmetjs/
    app.use(helmet());

    if (trackMetrics) {
        // prometheus tracks the metrics
        app.use(Prometheus.requestCounters);
        // noinspection JSCheckFunctionSignatures
        app.use(Prometheus.responseCounters);
        app.use(Prometheus.httpRequestTimer);
        Prometheus.injectMetricsRoute(app);
        Prometheus.startCollection();
    }

    // Used to initialize context for each request
    app.use(httpContext.middleware);

    // generate nonce, and add to httpContext
    app.use((req, res, next) => {
        const nonce = generateNonce();
        httpContext.set(RESPONSE_NONCE, nonce);
        next();
    });

    app.use(handleSecurityPolicy);

    // noinspection SpellCheckingInspection
    const options = {
        explorer: true,
        swaggerOptions: {
            oauth2RedirectUrl: env.HOST_SERVER + '/api-docs/oauth2-redirect.html',
            oauth: {
                appName: 'Swagger Doc',
                usePkceWithAuthorizationCodeGrant: true
            }
        }
    };

    /**
     * Generate a unique ID for each request at earliest.
     * Use x-request-id in header if sent.
     */
    app.use(
        (
            /** @type {import('http').IncomingMessage} **/ req,
            /** @type {import('http').ServerResponse} **/ res,
            next
        ) => {
            // Generates a unique uuid that is used for operations
            const uniqueRequestId = generateUUID();
            httpContext.set(REQUEST_ID_TYPE.SYSTEM_GENERATED_REQUEST_ID, uniqueRequestId);

            // Stores the userRquestId in httpContext and later used for logging and creating bundles.
            req.id = req.id || req.header(`${REQUEST_ID_HEADER}`) || uniqueRequestId;
            httpContext.set(REQUEST_ID_TYPE.USER_REQUEST_ID, req.id);
            next();
        }
    );

    // noinspection JSCheckFunctionSignatures
    app.use('/api-docs', swaggerUi.serve, swaggerUi.setup(swaggerDocument, options));

    app.use(express.static(path.join(__dirname, 'oauth')));

    // handles when the user is redirected by the OpenIDConnect/OAuth provider
    app.get('/authcallback', (req, res) => {
        const state = req.query.state;
        const resourceUrl = state ?
            encodeURIComponent(Buffer.from(state, 'base64').toString('ascii')) : '';
        const redirectUrl = `${httpProtocol}`.concat('://', `${req.headers.host}`, '/authcallback');
        res.redirect(
            `/callback.html?code=${req.query.code}&resourceUrl=${resourceUrl}` +
            `&clientId=${env.AUTH_CODE_FLOW_CLIENT_ID}&redirectUri=${redirectUrl}` +
            `&tokenUrl=${env.AUTH_CODE_FLOW_URL}/oauth2/token`
        );
    });


    app.get('/fhir', (req, res) => {
        const resourceUrl = req.query.resource;
        const redirectUrl = `${httpProtocol}`.concat('://', `${req.headers.host}`, '/authcallback');
        res.redirect(`${env.AUTH_CODE_FLOW_URL}/login?response_type=code&client_id=${env.AUTH_CODE_FLOW_CLIENT_ID}` +
            `&redirect_uri=${redirectUrl}&state=${resourceUrl}`);
    });

    app.get('/health', (req, res) => handleHealthCheck(
        fnGetContainer, req, res
    ));

    app.get('/full-healthcheck', (req, res) => handleFullHealthCheck(
        fnGetContainer, req, res
    ));

    app.get('/live', (req, res) => handleMemoryCheck(req, res));

    app.get('/ready', (req, res) => handleMemoryCheck(req, res));

    app.get('/version', handleVersion);
    app.get('/logout', handleLogout);
    app.get('/logout_action', (req, res) => {
        const returnUrl = `${httpProtocol}`.concat('://', `${req.headers.host}`, '/logout');
        const logoutUrl = `${env.AUTH_CODE_FLOW_URL}/logout?client_id=${env.AUTH_CODE_FLOW_CLIENT_ID}&logout_uri=${returnUrl}`;
        res.redirect(logoutUrl);
    });


    app.get('/clean/:collection?', (req, res) => handleClean(
        { fnGetContainer, req, res }
    ));

    if (configManager.enableStatsEndpoint) {
        app.get('/stats', (req, res) => handleStats(
        { fnGetContainer, req, res }
        ));
    }

    app.get('/.well-known/smart-configuration', handleSmartConfiguration, handleServerError);

    app.get('/alert', handleAlert);

    if (isTrue(env.AUTH_ENABLED)) {
        // Set up admin routes
        // noinspection JSCheckFunctionSignatures
        passport.use('adminStrategy', strategy);
        app.use(cors(fhirServerConfig.server.corsOptions));
    }

    // eslint-disable-next-line new-cap
    const adminRouter = express.Router({ mergeParams: true });
    if (isTrue(env.AUTH_ENABLED)) {
        adminRouter.use(passport.initialize());
        adminRouter.use(passport.authenticate('adminStrategy', { session: false }, null));
    }
    const adminHandler = (req, res) => handleAdmin(
        fnGetContainer, req, res
    );
    adminRouter.get('/admin/:op?', adminHandler);
    adminRouter.post('/admin/:op?', adminHandler);
    app.use(adminRouter);

    if (isTrue(env.AUTH_ENABLED)) {
        // noinspection JSCheckFunctionSignatures
        passport.use('graphqlStrategy', strategy);
    }

    // enable middleware for graphql
    if (isTrue(env.ENABLE_GRAPHQL)) {
        app.use(cors(fhirServerConfig.server.corsOptions));

        graphql(fnGetContainer)
            .then((graphqlMiddleware) => {
                // eslint-disable-next-line new-cap
                const router = express.Router();
                if (isTrue(env.AUTH_ENABLED)) {
                    router.use(passport.initialize());
                    router.use(passport.authenticate('graphqlStrategy', { session: false }, null));
                }
                router.use(cors(fhirServerConfig.server.corsOptions));
                router.use(express.json());
                // enableUnsafeInline because graphql requires it to be true for loading graphql-ui
                router.use(handleSecurityPolicyGraphql);
                router.use(function (req, res, next) {
                    res.once('finish', async () => {
                        const req1 = req;
                        /**
                         * @type {SimpleContainer}
                         */
                        const container1 = req1.container;
                        if (container1) {
                            /**
                             * @type {PostRequestProcessor}
                             */
                            const postRequestProcessor = container1.postRequestProcessor;
                            if (postRequestProcessor) {
                                const requestId = httpContext.get(REQUEST_ID_TYPE.SYSTEM_GENERATED_REQUEST_ID);
                                /**
                                 * @type {RequestSpecificCache}
                                 */
                                const requestSpecificCache = container1.requestSpecificCache;
                                await postRequestProcessor.executeAsync({ requestId });
                                await requestSpecificCache.clearAsync({ requestId });
                            }
                        }
                    });
                    next();
                });
                // noinspection JSCheckFunctionSignatures
                router.use(graphqlMiddleware);
                app.use('/graphqlv2', router);
                app.use('/graphql', router);
                app.use('/\\$graphql', router);
            })
            .then((_) => {
                createFhirApp(fnGetContainer, app);
                // getRoutes(app);
            });
    } else {
        createFhirApp(fnGetContainer, app);
    }
    app.locals.currentYear = new Date().getFullYear();
    app.locals.deployEnvironment = env.ENVIRONMENT;
    app.locals.deployVersion = getImageVersion();

    app.get('/robots.txt', (req, res) => {
        // Your logic for the route goes here
        // If the resource is not found, send a 404 response
        res.status(404).send('Not Found');
    });

    // enables access to reverse proxy information
    // https://expressjs.com/en/guide/behind-proxies.html
    app.enable('trust proxy');

    return app;
}

// /**
//  *
//  * @param {import('express').Express} app
//  * @return {boolean}
//  */
// function unmountRoutes(app) {
//     // eslint-disable-next-line new-cap
//     app.use('/graphql', express.Router());
//     // eslint-disable-next-line new-cap
//     app.use('/graphqlv2', express.Router());
// }

module.exports = { createApp };<|MERGE_RESOLUTION|>--- conflicted
+++ resolved
@@ -13,7 +13,6 @@
 const { graphql } = require('./middleware/graphql/graphqlServer');
 
 const passport = require('passport');
-<<<<<<< HEAD
 const { strategy } = require('./strategies/jwt.bearer.strategy');
 
 const { handleAlert } = require('./routeHandlers/alert');
@@ -24,23 +23,9 @@
 const { handleVersion } = require('./routeHandlers/version');
 const { handleClean } = require('./routeHandlers/clean');
 const { handleStats } = require('./routeHandlers/stats');
+const { handleLogout } = require('./routeHandlers/logout');
 const { handleSmartConfiguration } = require('./routeHandlers/smartConfiguration');
 const { isTrue } = require('./utils/isTrue');
-=======
-const {strategy} = require('./strategies/jwt.bearer.strategy');
-
-const {handleAlert} = require('./routeHandlers/alert');
-const {MyFHIRServer} = require('./routeHandlers/fhirServer');
-const {handleSecurityPolicy, handleSecurityPolicyGraphql} = require('./routeHandlers/contentSecurityPolicy');
-const {handleHealthCheck} = require('./routeHandlers/healthCheck.js');
-const {handleFullHealthCheck} = require('./routeHandlers/healthFullCheck.js');
-const {handleVersion} = require('./routeHandlers/version');
-const {handleClean} = require('./routeHandlers/clean');
-const {handleStats} = require('./routeHandlers/stats');
-const {handleLogout} = require('./routeHandlers/logout');
-const {handleSmartConfiguration} = require('./routeHandlers/smartConfiguration');
-const {isTrue} = require('./utils/isTrue');
->>>>>>> 0dc31fb6
 const cookieParser = require('cookie-parser');
 const { handleMemoryCheck } = require('./routeHandlers/memoryChecker');
 const { handleAdmin } = require('./routeHandlers/admin');
@@ -235,8 +220,8 @@
     // handles when the user is redirected by the OpenIDConnect/OAuth provider
     app.get('/authcallback', (req, res) => {
         const state = req.query.state;
-        const resourceUrl = state ?
-            encodeURIComponent(Buffer.from(state, 'base64').toString('ascii')) : '';
+        const resourceUrl = state
+            ? encodeURIComponent(Buffer.from(state, 'base64').toString('ascii')) : '';
         const redirectUrl = `${httpProtocol}`.concat('://', `${req.headers.host}`, '/authcallback');
         res.redirect(
             `/callback.html?code=${req.query.code}&resourceUrl=${resourceUrl}` +
@@ -245,7 +230,6 @@
         );
     });
 
-
     app.get('/fhir', (req, res) => {
         const resourceUrl = req.query.resource;
         const redirectUrl = `${httpProtocol}`.concat('://', `${req.headers.host}`, '/authcallback');
@@ -272,7 +256,6 @@
         const logoutUrl = `${env.AUTH_CODE_FLOW_URL}/logout?client_id=${env.AUTH_CODE_FLOW_CLIENT_ID}&logout_uri=${returnUrl}`;
         res.redirect(logoutUrl);
     });
-
 
     app.get('/clean/:collection?', (req, res) => handleClean(
         { fnGetContainer, req, res }
