const {EnrichmentProvider} = require('./enrichmentProvider');
const {getFirstResourceOrNull, getFirstBundleEntryOrNull} = require('../../utils/list.util');
const {assertTypeEquals} = require('../../utils/assertType');
const {ParsedArgs} = require('../../operations/query/parsedArgsItem');

class ProxyPatientReferenceEnrichmentProvider extends EnrichmentProvider {
    /**
     * enrich the specified resources
     * @param {Resource[]} resources
     * @param {ParsedArgs} parsedArgs
     * @return {Promise<Resource[]>}
     */
    async enrichAsync({resources, parsedArgs}) {
        assertTypeEquals(parsedArgs, ParsedArgs);
        // check if any args have a proxy patient
        let {proxyPatientPersonId, proxyPatientPersonIdKey} = this.getProxyPatientFromArgs({parsedArgs});
        if (proxyPatientPersonId && proxyPatientPersonIdKey) {
            /**
             * @type {ParsedArgsItem}
             */
<<<<<<< HEAD
            const parsedArgsItem = parsedArgs.get(`${proxyPatientPersonIdKey}`);
            if (parsedArgsItem) {
                /**
                 * @type {string[]}
                 */
                const proxyPatientIds = parsedArgsItem.queryParameterValues.map(
                    a => a.startsWith('Patient/') ? a : `Patient/${a}`);
                for (const resource of resources) {
                    resource.updateReferences({
                        fnUpdateReference: (reference) => {
                            if (reference.reference && proxyPatientIds.includes(reference.reference)) {
                                reference.reference = proxyPatientPersonId.startsWith('Patient/') ?
                                    proxyPatientPersonId : `Patient/${proxyPatientPersonId}`;
                            }
                            return reference;
                        }
                    });
                }
                // now copy the latest Patient and set the id to proxyPatient
                const patientResources = resources.filter(r => r.resourceType === 'Patient')
                    .sort((a, b) => (a.meta.lastUpdated > b.meta.lastUpdated ? -1 : 1));
                const latestPatientResource = getFirstResourceOrNull(patientResources);
                if (latestPatientResource) {
                    // remove all other Patient resources except the latest
                    resources = resources.filter(r => r.resourceType !== 'Patient' || r.id === latestPatientResource.id);
                    // and set the id of the latest Patient resource to proxyPatient
                    latestPatientResource.id = proxyPatientPersonId;
                }
=======
            const proxyPatientIds = args[`${proxyPatientPersonIdKey}`].split(',').map(
                a => a.startsWith('Patient/') ? a : `Patient/${a}`);
            for (const resource of resources) {
                resource.updateReferences({
                    fnUpdateReference: this.getUpdateReferenceFn(proxyPatientIds, proxyPatientPersonId)
                });
            }
            // now copy the latest Patient and set the id to proxyPatient
            const patientResources = resources.filter(r => r.resourceType === 'Patient')
                .sort((a, b) => (a.meta.lastUpdated > b.meta.lastUpdated ? -1 : 1));
            const latestPatientResource = getFirstResourceOrNull(patientResources);
            if (latestPatientResource) {
                // remove all other Patient resources except the latest
                resources = resources.filter(r => r.resourceType !== 'Patient' || r.id === latestPatientResource.id);
                // and set the id of the latest Patient resource to proxyPatient
                latestPatientResource.id = proxyPatientPersonId;
>>>>>>> 8c57b8ca
            }
        }
        return resources;
    }

    /**
     * parses original proxy patient from original args
     * @param {ParsedArgs} parsedArgs
     * @return {{proxyPatientPersonId: (string|null), proxyPatientPersonIdKey: null}}
     */
    getProxyPatientFromArgs({parsedArgs}) {
        /**
         * @type {string|null}
         */
        let proxyPatientPersonId = null;
        let proxyPatientPersonIdKey = null;
        if (parsedArgs) {
            for (const parsedArgsItem of parsedArgs.originalParsedArgItems) {
                /**
                 * @type {string}
                 */
                const key = parsedArgsItem.queryParameter;
                /**
                 * @type {string[]}
                 */
                const values = parsedArgsItem.queryParameterValues;
                for (const value of values) {
                    if (value && typeof value === 'string' &&
                        (value.startsWith('Patient/person.') || value.startsWith('person.'))
                    ) {
                        proxyPatientPersonId = value;
                        proxyPatientPersonIdKey = key;
                    }
                }
            }
        }
        return {proxyPatientPersonId, proxyPatientPersonIdKey};
    }

    /**
     * Runs any registered enrichment providers
     * @param {ParsedArgs} parsedArgs
     * @param {BundleEntry[]} entries
     * @return {Promise<BundleEntry[]>}
     */
    async enrichBundleEntriesAsync({entries, parsedArgs}) {
        // check if any args have a proxy patient
        let {proxyPatientPersonId, proxyPatientPersonIdKey} = this.getProxyPatientFromArgs({parsedArgs});
        if (proxyPatientPersonId && proxyPatientPersonIdKey) {
            /**
             * @type {ParsedArgsItem}
             */
<<<<<<< HEAD
            const parsedArgsItem = parsedArgs.get(`${proxyPatientPersonIdKey}`);
            if (parsedArgsItem) {
                /**
                 * @type {string[]}
                 */
                const proxyPatientIds = parsedArgsItem.queryParameterValues.map(
                    a => a.startsWith('Patient/') ? a : `Patient/${a}`);
                for (const entry of entries) {
                    entry.resource.updateReferences({
                        fnUpdateReference: (reference) => {
                            if (reference.reference && proxyPatientIds.includes(reference.reference)) {
                                reference.reference = proxyPatientPersonId.startsWith('Patient/') ?
                                    proxyPatientPersonId : `Patient/${proxyPatientPersonId}`;
                            }
                            return reference;
                        }
                    });
                }
                // now copy the latest Patient and set the id to proxyPatient
                const patientEntries = entries.filter(r => r.resource.resourceType === 'Patient')
                    .sort(
                        (a, b) =>
                            (a.resource.meta.lastUpdated > b.resource.meta.lastUpdated ? -1 : 1)
                    );
                const latestPatientEntry = getFirstBundleEntryOrNull(patientEntries);
                if (latestPatientEntry) {
                    // remove all other Patient resources except the latest
                    entries = entries.filter(
                        r => r.resource.resourceType !== 'Patient' ||
                            r.resource.id === latestPatientEntry.resource.id
                    );
                    // and set the id of the latest Patient resource to proxyPatient
                    latestPatientEntry.resource.id = proxyPatientPersonId;
                }
=======
            const proxyPatientIds = args[`${proxyPatientPersonIdKey}`].split(',').map(
                a => a.startsWith('Patient/') ? a : `Patient/${a}`);
            for (const entry of entries) {
                entry.resource.updateReferences({
                    fnUpdateReference: this.getUpdateReferenceFn(proxyPatientIds, proxyPatientPersonId)
                });
            }
            // now copy the latest Patient and set the id to proxyPatient
            const patientEntries = entries.filter(r => r.resource.resourceType === 'Patient')
                .sort(
                    (a, b) =>
                        (a.resource.meta.lastUpdated > b.resource.meta.lastUpdated ? -1 : 1)
                );
            const latestPatientEntry = getFirstBundleEntryOrNull(patientEntries);
            if (latestPatientEntry) {
                // remove all other Patient resources except the latest
                entries = entries.filter(
                    r => r.resource.resourceType !== 'Patient' ||
                        r.resource.id === latestPatientEntry.resource.id
                );
                // and set the id of the latest Patient resource to proxyPatient
                latestPatientEntry.resource.id = proxyPatientPersonId;
>>>>>>> 8c57b8ca
            }
        }
        return entries;
    }

    /**
     * Get function to update references
     * @param proxyPatientIds {string[]}
     * @param proxyPatientPersonId {string|null}
     * @returns {function(*): {reference}|*}
     */
    getUpdateReferenceFn(proxyPatientIds, proxyPatientPersonId) {
        return (reference) => {
            if (reference.reference && proxyPatientIds.includes(reference.reference)) {
                reference.reference = proxyPatientPersonId.startsWith('Patient/') ?
                    proxyPatientPersonId : `Patient/${proxyPatientPersonId}`;
            }
            return reference;
        };
    }
}

module.exports = {
    ProxyPatientReferenceEnrichmentProvider
};<|MERGE_RESOLUTION|>--- conflicted
+++ resolved
@@ -18,7 +18,6 @@
             /**
              * @type {ParsedArgsItem}
              */
-<<<<<<< HEAD
             const parsedArgsItem = parsedArgs.get(`${proxyPatientPersonIdKey}`);
             if (parsedArgsItem) {
                 /**
@@ -47,24 +46,6 @@
                     // and set the id of the latest Patient resource to proxyPatient
                     latestPatientResource.id = proxyPatientPersonId;
                 }
-=======
-            const proxyPatientIds = args[`${proxyPatientPersonIdKey}`].split(',').map(
-                a => a.startsWith('Patient/') ? a : `Patient/${a}`);
-            for (const resource of resources) {
-                resource.updateReferences({
-                    fnUpdateReference: this.getUpdateReferenceFn(proxyPatientIds, proxyPatientPersonId)
-                });
-            }
-            // now copy the latest Patient and set the id to proxyPatient
-            const patientResources = resources.filter(r => r.resourceType === 'Patient')
-                .sort((a, b) => (a.meta.lastUpdated > b.meta.lastUpdated ? -1 : 1));
-            const latestPatientResource = getFirstResourceOrNull(patientResources);
-            if (latestPatientResource) {
-                // remove all other Patient resources except the latest
-                resources = resources.filter(r => r.resourceType !== 'Patient' || r.id === latestPatientResource.id);
-                // and set the id of the latest Patient resource to proxyPatient
-                latestPatientResource.id = proxyPatientPersonId;
->>>>>>> 8c57b8ca
             }
         }
         return resources;
@@ -117,7 +98,6 @@
             /**
              * @type {ParsedArgsItem}
              */
-<<<<<<< HEAD
             const parsedArgsItem = parsedArgs.get(`${proxyPatientPersonIdKey}`);
             if (parsedArgsItem) {
                 /**
@@ -152,30 +132,6 @@
                     // and set the id of the latest Patient resource to proxyPatient
                     latestPatientEntry.resource.id = proxyPatientPersonId;
                 }
-=======
-            const proxyPatientIds = args[`${proxyPatientPersonIdKey}`].split(',').map(
-                a => a.startsWith('Patient/') ? a : `Patient/${a}`);
-            for (const entry of entries) {
-                entry.resource.updateReferences({
-                    fnUpdateReference: this.getUpdateReferenceFn(proxyPatientIds, proxyPatientPersonId)
-                });
-            }
-            // now copy the latest Patient and set the id to proxyPatient
-            const patientEntries = entries.filter(r => r.resource.resourceType === 'Patient')
-                .sort(
-                    (a, b) =>
-                        (a.resource.meta.lastUpdated > b.resource.meta.lastUpdated ? -1 : 1)
-                );
-            const latestPatientEntry = getFirstBundleEntryOrNull(patientEntries);
-            if (latestPatientEntry) {
-                // remove all other Patient resources except the latest
-                entries = entries.filter(
-                    r => r.resource.resourceType !== 'Patient' ||
-                        r.resource.id === latestPatientEntry.resource.id
-                );
-                // and set the id of the latest Patient resource to proxyPatient
-                latestPatientEntry.resource.id = proxyPatientPersonId;
->>>>>>> 8c57b8ca
             }
         }
         return entries;
