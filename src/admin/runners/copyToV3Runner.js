const { assertTypeEquals } = require('../../utils/assertType');
const moment = require('moment-timezone');
const { MongoCollectionManager } = require('../../utils/mongoCollectionManager');
const { MongoDatabaseManager } = require('../../utils/mongoDatabaseManager');
const { AdminLogger } = require('../adminLogger');
const { ObjectId } = require('mongodb');
const {mongoConfig} = require('../../config');

/**
 * @classdesc Copies documents from one collection into the other collection in different clusters
 */
class CopyToV3Runner {
    /**
     * Constructor
     * @param {MongoDatabaseManager} mongoDatabaseManager
     * @param {MongoCollectionManager} mongoCollectionManager
     * @param {moment.Moment} updatedAfter
     * @param {number} readBatchSize
     * @param {Object|string|undefined} collections
     * @param {AdminLogger} adminLogger
     */
    constructor({
        mongoDatabaseManager,
        mongoCollectionManager,
        updatedAfter,
        readBatchSize,
        concurrentRunners,
        _idAbove,
        collections,
        startWithCollection,
        skipHistoryCollections,
        adminLogger,
    }) {
        /**
         * @type {moment.Moment}
         */
        this.updatedAfter = updatedAfter;
        assertTypeEquals(updatedAfter, moment);

        /**
         * @type {number}
         */
        this.readBatchSize = readBatchSize;

        /**
         * @type {number}
         */
        this.concurrentRunners = concurrentRunners;

        /**
         * @type {string|undefined}
         */
        this._idAbove = _idAbove;

        /**
         * @type {string|undefined}
         */
        this.collections = collections;

        /**
         * @type {object|string|undefined}
         */
        this.startWithCollection = startWithCollection;

        /**
         * @type {boolean}
         */
        this.skipHistoryCollections = skipHistoryCollections;

        /**
         * @type {MongoDatabaseManager}
         */
        this.mongoDatabaseManager = mongoDatabaseManager;
        assertTypeEquals(mongoDatabaseManager, MongoDatabaseManager);

        /**
         * @type {MongoCollectionManager}
         */
        this.mongoCollectionManager = mongoCollectionManager;
        assertTypeEquals(mongoCollectionManager, MongoCollectionManager);

        /**
         * @type {AdminLogger}
         */
        this.adminLogger = adminLogger;
        assertTypeEquals(adminLogger, AdminLogger);
    }

    /**
     * @description Creates config for the v3 cluster using connection string
     * @returns {Object}
     */
    getV3ClusterConfig() {
        let v3MongoUrl = process.env.V3_MONGO_URL;
        v3MongoUrl = v3MongoUrl.replace(
            'mongodb+srv://',
            `mongodb+srv://${process.env.V3_MONGO_USERNAME}:${process.env.V3_MONGO_PASSWORD}@`
        );
        // url-encode the url
        v3MongoUrl = encodeURI(v3MongoUrl);

        const db_name = process.env.V3_DB_NAME || 'fhir';

        this.adminLogger.logInfo(
            `Connecting to v3 cluster with db_name: ${db_name}`
        );
        return { connection: v3MongoUrl, db_name: db_name, options: mongoConfig.options };
    }

    /**
     * @description Creates config for the Live cluster using connection string
     * @returns {Object}
     */
    getLiveClusterConfig() {
        this.adminLogger.logInfo(
            `Connecting to live cluster with db_name: ${mongoConfig.db_name}`
        );
        return mongoConfig;
    }

    /**
     * @description given an array of collection filters out only the required ones.
     * @param {Array} collectionList
     * @return {Array}
     */
    getListOfCollections(collectionList) {
        let collectionNames = [];
        for (const collection of collectionList) {
            // If the collection of type view, system. or any other type, we can skip it
            if (collection.type !== 'collection' || collection.name.indexOf('system.') !== -1) {
                continue;
            }
            // If the list of collection is mentioned verify the collection name is in the list of collections passed
            if (this.collections && !this.collections.includes(collection.name)) {
                continue;
            }
            // If history collections are to be skipped
            if (this.skipHistoryCollections && collection.name.endsWith('_History')) {
                continue;
            }
            collectionNames.push(collection.name);
        }
        return collectionNames;
    }

    /**
     * Runs a loop to process all the documents.
     */
    async processAsync() {
        // If idabove is to be used and but collections is not provided or collections contains multiple values return
        if (this._idAbove && (!this.collections || this.collections.length > 1)) {
            this.adminLogger.logError(
                'To support _idAbove provide a single collection name under collections param'
            );
            return;
        }

        // Creating config specific to each cluster
        const v3ClusterConfig = this.getV3ClusterConfig();
        const liveClusterConfig = this.getLiveClusterConfig();
        let v3Client, liveClient;

        try {
            // Creating a connection between the v3 cluster and the application
            v3Client = await this.mongoDatabaseManager.createClientAsync(v3ClusterConfig);
            // Creating a connection between the live cluster and the application
            liveClient = await this.mongoDatabaseManager.createClientAsync(liveClusterConfig);
            this.adminLogger.logInfo('Client connected successfully to both the clusters.');

            // Creating a new db instance for both the clusters
            const v3Database = v3Client.db(v3ClusterConfig.db_name);
            const liveDatabase = liveClient.db(liveClusterConfig.db_name);

            // Fetch all the collection names for the live database.
            let liveCollectionAndViews = await liveDatabase.listCollections().toArray();
            let liveCollections = this.getListOfCollections(liveCollectionAndViews);
            liveCollections.sort();
            if (this.startWithCollection) {
                const indexToSplice = liveCollections.indexOf(this.startWithCollection) !== -1 ? liveCollections.indexOf(this.startWithCollection) : 0;
                liveCollections = liveCollections.splice(indexToSplice);
            }
            this.adminLogger.logInfo(`The list of collections are:  ${liveCollections}`);

            // Creating batches of collections depending on the concurrency parameter passed.
            let collectionNameBatches = [];
            // Dpending on concurrentRunners provided we eill batch collections in equivalent groups.
            let minimumCollectionsToRunTogether = Math.max(
                1,
                Math.floor(liveCollections.length / this.concurrentRunners)
            );
            for (let i = 0; i < liveCollections.length; i = i + minimumCollectionsToRunTogether) {
                collectionNameBatches.push(
                    liveCollections.slice(i, i + minimumCollectionsToRunTogether)
                );
            }

            this.adminLogger.logInfo(
                `===== Total collection batches created: ${collectionNameBatches.length}`
            );

            // Process each collection batch in parallel
            const processingBatch = collectionNameBatches.map(async (collectionNameBatch) => {
                let results = {};
                for (const collection of collectionNameBatch) {
                    this.adminLogger.logInfo(`========= Iterating through ${collection} =========`);
                    let totalDocumentUpdatedCount = 0; // Keeps track of the total updated documents
                    let lastProcessedId = null; // For each collect help in keeping track of the last id processed.
                    let totalDocumentCreatedCount = 0; // Keeps track of the total documents that had to be created.
                    let totalDocumentHavingSameDataCount = 0; // Keep tracks of the documents that match an existing _id but are neither updated nor created.
                    const isHistoryCollection = collection.endsWith('_History'); // Denotes that the current collection is a history collection

                    // Fetching the collection from the database for both live and v3
                    const liveDatabaseCollection = liveDatabase.collection(collection);
                    const v3DatabaseCollection = v3Database.collection(collection);

<<<<<<< HEAD
                    // Query to fetch documents for both history collection and normal collection that have lastUpdated greater than updatedAfter
                    const queryToFetchDocuments = isHistoryCollection ?
                        { 'resource.meta.lastUpdated': { $gt: new Date(this.updatedAfter) } } :
                        { 'meta.lastUpdated': { $gt: new Date(this.updatedAfter) } };
                    // // If _idAbove is provided fetch all documents having _id greater than this._idAbove and document having lastUpdate greater than updatedAfter
                    const queryToFetchDocumentsWithIdAboveFilter = isHistoryCollection ?
                        {$and: [{ _id: { $gt: new ObjectId(this._idAbove) } }, {'resource.meta.lastUpdated': { $gt: new Date(this.updatedAfter)}}]} :
                        {$and: [{ _id: { $gt: new ObjectId(this._idAbove) } }, {'meta.lastUpdated': { $gt: new Date(this.updatedAfter)}}]};

                    const query = this._idAbove ? queryToFetchDocumentsWithIdAboveFilter : queryToFetchDocuments;
=======
                    // If _idAbove is provided fetch all documents having _id greater than this._idAbove along with lastUpdated greater than this.updatedAfter.
                    const query = this._idAbove ? {$and: [{ _id: { $gt: new ObjectId(this._idAbove) } }, {'meta.lastUpdated': { $gt: new Date(this.updatedAfter)}}]} : {'meta.lastUpdated': { $gt: new Date(this.updatedAfter)}};
>>>>>>> 5cb0bbcd

                    // Counts the total number of documents
                    const totalLiveDocuments = await liveDatabaseCollection.countDocuments();
                    // Get total count of document for which last update is greater than updatedAfter
                    const liveDocumentLastUpdatedGreaterThanUpdatedAfter = await liveDatabaseCollection.countDocuments(query);
                    this.adminLogger.logInfo(
                        `For ${collection} the total documents in live db: ${totalLiveDocuments} and documents having last updated greater than ${this.updatedAfter}: ${liveDocumentLastUpdatedGreaterThanUpdatedAfter}`
                    );

                    // Cursor options. As we are also provide _idAbove we need to get results in sorted manner
                    const cursorOptions = {
                        batchSize: this.readBatchSize,
                        sort: { _id: 1 },
                    };

<<<<<<< HEAD
=======
                    // Projection is used so that we don't fetch _id. Thus preventing it from being updated while updating document.
>>>>>>> 5cb0bbcd
                    // Returns a list of documents from liveDatabaseCollection collection with specified batch size
                    const cursor = liveDatabaseCollection.find(query, cursorOptions);

                    while (await cursor.hasNext()) {
                        let result;
                        const liveDocument = await cursor.next();

                        try {
                            // Updating the document in v3DatabaseCollection. and creating one if it does not exist
                            result = await v3DatabaseCollection.updateOne(
                                { _id: liveDocument._id },
                                { $set: liveDocument },
                                { upsert: true }
                            );
                            // Keeping track of the last updated id
                            lastProcessedId = liveDocument._id;
                            totalDocumentUpdatedCount += result.modifiedCount;
                            totalDocumentCreatedCount += result.upsertedCount;
                            // If the data has been modified which means data are not same.
                            totalDocumentHavingSameDataCount += result.modifiedCount ? 0 : result.matchedCount;
                        } catch (error) {
                            this.adminLogger.logError(
                                `Error while updating document with id ${liveDocument._id}. Error Message: ${error}`
                            );
                        }
                    }
                    this.adminLogger.logInfo(
                        `===== For ${collection} total found and created or updated documents: ${totalDocumentHavingSameDataCount + totalDocumentCreatedCount + totalDocumentUpdatedCount} The live documents that have last updated greater than ${this.updatedAfter}: ${liveDocumentLastUpdatedGreaterThanUpdatedAfter} `
                    );
                    // eslint-disable-next-line security/detect-object-injection
                    results[collection] = {
                        totalLiveDocuments: totalLiveDocuments,
                        [`liveDocumentLastUpdatedGreaterThan_${moment(this.updatedAfter).format('YYYY-MM-DD')}`]: liveDocumentLastUpdatedGreaterThanUpdatedAfter,
                        totalDocumentUpdated: totalDocumentUpdatedCount,
                        totalDocumentCreated: totalDocumentCreatedCount,
                        totalDocumentHavingSameData: totalDocumentHavingSameDataCount,
                        lastProcessedId: lastProcessedId
                    };
                }
                return results;
            });

            const results = await Promise.all(processingBatch);
            // Creating an object that logs the collection name, total updated, skipped and lastUpdatedId for the document
            const mergedObject = results.reduce((acc, obj) => Object.assign(acc, obj), {});
            this.adminLogger.logInfo(mergedObject);
        } catch (error) {
            this.adminLogger.logError(`Error: ${error}`);
        } finally {
            await this.mongoDatabaseManager.disconnectClientAsync(v3Client);
            await this.mongoDatabaseManager.disconnectClientAsync(liveClient);
            this.adminLogger.logInfo('Closed connectinon for both the cluster');
            this.adminLogger.logInfo('Finished Script');
        }
    }
}

module.exports = {
    CopyToV3Runner,
};<|MERGE_RESOLUTION|>--- conflicted
+++ resolved
@@ -213,7 +213,6 @@
                     const liveDatabaseCollection = liveDatabase.collection(collection);
                     const v3DatabaseCollection = v3Database.collection(collection);
 
-<<<<<<< HEAD
                     // Query to fetch documents for both history collection and normal collection that have lastUpdated greater than updatedAfter
                     const queryToFetchDocuments = isHistoryCollection ?
                         { 'resource.meta.lastUpdated': { $gt: new Date(this.updatedAfter) } } :
@@ -224,10 +223,6 @@
                         {$and: [{ _id: { $gt: new ObjectId(this._idAbove) } }, {'meta.lastUpdated': { $gt: new Date(this.updatedAfter)}}]};
 
                     const query = this._idAbove ? queryToFetchDocumentsWithIdAboveFilter : queryToFetchDocuments;
-=======
-                    // If _idAbove is provided fetch all documents having _id greater than this._idAbove along with lastUpdated greater than this.updatedAfter.
-                    const query = this._idAbove ? {$and: [{ _id: { $gt: new ObjectId(this._idAbove) } }, {'meta.lastUpdated': { $gt: new Date(this.updatedAfter)}}]} : {'meta.lastUpdated': { $gt: new Date(this.updatedAfter)}};
->>>>>>> 5cb0bbcd
 
                     // Counts the total number of documents
                     const totalLiveDocuments = await liveDatabaseCollection.countDocuments();
@@ -243,10 +238,7 @@
                         sort: { _id: 1 },
                     };
 
-<<<<<<< HEAD
-=======
                     // Projection is used so that we don't fetch _id. Thus preventing it from being updated while updating document.
->>>>>>> 5cb0bbcd
                     // Returns a list of documents from liveDatabaseCollection collection with specified batch size
                     const cursor = liveDatabaseCollection.find(query, cursorOptions);
 
