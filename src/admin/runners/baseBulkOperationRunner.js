--- conflicted
+++ resolved
@@ -340,13 +340,7 @@
                                 const bulkResult = await destinationCollection.bulkWrite(operations, {ordered: ordered});
                                 startFromIdContainer.nModified += bulkResult.nModified;
                                 startFromIdContainer.nUpserted += bulkResult.nUpserted;
-<<<<<<< HEAD
-                                startFromIdContainer.startFromId = lastCheckedId;
-                                // logInfo(`Wrote: modified: ${bulkResult.nModified.toLocaleString()} (${nModified.toLocaleString()}), ` +
-                                //     `upserted: ${bulkResult.nUpserted} (${nUpserted.toLocaleString()})`);
-=======
                                 startFromIdContainer.startFromId = previouslyCheckedId;
->>>>>>> 30701ead
                                 operations = [];
                             },
                             {
