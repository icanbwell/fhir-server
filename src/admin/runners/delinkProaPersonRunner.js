--- conflicted
+++ resolved
@@ -320,23 +320,14 @@
                 `Removing link from master person ${masterPersonUuid} to proa person ${proaPersonUuid}`
             );
 
-<<<<<<< HEAD
-            const results = await this.adminPersonPatientLinkManager.removePersonToPersonLinkAsync({
-                req: this.req,
-                bwellPersonId: masterPersonUuid,
-                externalPersonId: proaPersonUuid
-            });
-            this.adminLogger.logInfo(results.message);
-=======
             if (this.deleteData) {
                 const results = await this.adminPersonPatientLinkManager.removePersonToPersonLinkAsync({
                     req: this.req,
                     bwellPersonId: masterPersonUuid,
-                    externalPersonId: proaPersonUuid,
+                    externalPersonId: proaPersonUuid
                 });
                 this.adminLogger.logInfo(results.message);
             }
->>>>>>> 0dc31fb6
         }
     }
 
@@ -353,23 +344,14 @@
             `Removing link from proa person ${proaPersonUuid} to proa patient ${proaPatientUuid}`
         );
 
-<<<<<<< HEAD
-        const results = await this.adminPersonPatientLinkManager.removePersonToPatientLinkAsync({
-            req: this.req,
-            personId: proaPersonUuid,
-            patientId: proaPatientUuid
-        });
-        this.adminLogger.logInfo(results.message);
-=======
         if (this.deleteData) {
             const results = await this.adminPersonPatientLinkManager.removePersonToPatientLinkAsync({
                 req: this.req,
                 personId: proaPersonUuid,
-                patientId: proaPatientUuid,
+                patientId: proaPatientUuid
             });
             this.adminLogger.logInfo(results.message);
         }
->>>>>>> 0dc31fb6
     }
 
     /**
@@ -383,11 +365,7 @@
      *
      * @param {DeletePersonProps}
      */
-<<<<<<< HEAD
-    async deletePerson ({ personUuid, sourceAssigningAuthority, lastUpdated, slug }) {
-=======
-    async deletePerson({ referencesToBeDeleted, personUuid, sourceAssigningAuthority, lastUpdated, slug }) {
->>>>>>> 0dc31fb6
+    async deletePerson ({ referencesToBeDeleted, personUuid, sourceAssigningAuthority, lastUpdated, slug }) {
         try {
             // Get person data to check for links
             /**
