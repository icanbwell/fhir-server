const { assertTypeEquals } = require('../../utils/assertType');
const moment = require('moment-timezone');
const { MongoCollectionManager } = require('../../utils/mongoCollectionManager');
const { MongoDatabaseManager } = require('../../utils/mongoDatabaseManager');
const { AdminLogger } = require('../adminLogger');
const { ObjectId } = require('mongodb');

/**
 * @classdesc Copies documents from one collection into the other collection in different clusters
 */
class UpdateCollectionsRunner {
    /**
     * Constructor
     * @param {MongoDatabaseManager} mongoDatabaseManager
     * @param {MongoCollectionManager} mongoCollectionManager
     * @param {moment.Moment} updatedBefore
     * @param {number} readBatchSize
     * @param {Object|string|undefined} collections
     * @param {AdminLogger} adminLogger
     */
    constructor({
        mongoDatabaseManager,
        mongoCollectionManager,
        updatedBefore,
        readBatchSize,
        concurrentRunners,
        _idAbove,
        collections,
        startWithCollection,
        skipHistoryCollections,
        adminLogger,
    }) {
        /**
         * @type {moment.Moment}
         */
        this.updatedBefore = updatedBefore;
        assertTypeEquals(updatedBefore, moment);

        /**
         * @type {number}
         */
        this.readBatchSize = readBatchSize;

        /**
         * @type {number}
         */
        this.concurrentRunners = concurrentRunners;

        /**
         * @type {string|undefined}
         */
        this._idAbove = _idAbove;

        /**
         * @type {string|undefined}
         */
        this.collections = collections;

        /**
         * @type {object|string|undefined}
         */
        this.startWithCollection = startWithCollection;

        /**
         * @type {boolean}
         */
        this.skipHistoryCollections = skipHistoryCollections;

        /**
         * @type {MongoDatabaseManager}
         */
        this.mongoDatabaseManager = mongoDatabaseManager;
        assertTypeEquals(mongoDatabaseManager, MongoDatabaseManager);

        /**
         * @type {MongoCollectionManager}
         */
        this.mongoCollectionManager = mongoCollectionManager;
        assertTypeEquals(mongoCollectionManager, MongoCollectionManager);

        /**
         * @type {AdminLogger}
         */
        this.adminLogger = adminLogger;
        assertTypeEquals(adminLogger, AdminLogger);
    }

    /**
     * @description Creates config for the target cluster using connection string
     * @returns {Object}
     */
    getTargetClusterConfig() {
        const mongoUrl = encodeURI(`mongodb+srv://${process.env.TARGET_CLUSTER_USERNAME}:${process.env.TARGET_CLUSTER_PASSWORD}@${process.env.TARGET_CLUSTER_MONGO_URL}`);
        const db_name = process.env.TARGET_DB_NAME;
        this.adminLogger.logInfo(
            `Connecting to target cluster with mongo url: ${process.env.TARGET_CLUSTER_MONGO_URL} and db_name: ${db_name}`
        );
        const options = {
            readPreference: 'secondaryPreferred',
            // https://www.mongodb.com/docs/drivers/node/current/fundamentals/connection/connection-options/
            retryWrites: true,
            w: 'majority',
            connectTimeoutMS: 0,
            maxIdleTimeMS: 0,
            serverSelectionTimeoutMS: 600000 // Wait for 60 seconds before server selection is complete.
        };
        return { connection: mongoUrl, db_name: db_name, options: options };
    }

    /**
     * @description Creates config for the source cluster using connection string
     * @returns {Object}
     */
    getSourceClusterConfig() {
        const mongoUrl = encodeURI(`mongodb+srv://${process.env.SOURCE_CLUSTER_USERNAME}:${process.env.SOURCE_CLUSTER_PASSWORD}@${process.env.SOURCE_CLUSTER_MONGO_URL}`);
        const db_name = process.env.SOURCE_DB_NAME;
        this.adminLogger.logInfo(
            `Connecting to target cluster with mongo url: ${process.env.SOURCE_CLUSTER_MONGO_URL} and db_name: ${db_name}`
        );
        const options = {
            readPreference: 'secondaryPreferred',
            // https://www.mongodb.com/docs/drivers/node/current/fundamentals/connection/connection-options/
            connectTimeoutMS: 0,
            maxIdleTimeMS: 0,
            serverSelectionTimeoutMS: 600000 // Wait for 60 seconds before server selection is complete.
        };
        return { connection: mongoUrl, db_name: db_name, options: options };
    }

    /**
     * @description given an array of collection filters out only the required ones.
     * @param {Array} collectionList
     * @return {Array}
     */
    getListOfCollections(collectionList) {
        let collectionNames = [];
        for (const collection of collectionList) {
            // If the collection of type view, we can skip it
            if (collection.type !== 'collection') {
                continue;
            }
            // If the list of collection is mentioned verify the collection name is in the list of collections passed
            if (this.collections && !this.collections.includes(collection.name)) {
                continue;
            }
            // If history collections are to be skipped
            if (this.skipHistoryCollections && collection.name.endsWith('_History')) {
                continue;
            }
            collectionNames.push(collection.name);
        }
        return collectionNames;
    }

    /**
     * Runs a loop to process all the documents.
     */
    async processAsync() {
        // If idabove is to be used and but collections is not provided or collections contains multiple values return
        if (this._idAbove && (!this.collections || this.collections.length > 1)) {
            this.adminLogger.logError(
                'To support _idAbove provide a single collection name under collections param'
            );
            return;
        }

        // Creating config specific to each cluster
        const targetClusterConfig = this.getTargetClusterConfig();
        const sourceClusterConfig = this.getSourceClusterConfig();
        let targetClient, sourceClient;

        try {
            // Creating a connection between the target cluster and the application
            targetClient = await this.mongoDatabaseManager.createClientAsync(targetClusterConfig);

            // Creating a connection between the target cluster and the application
            sourceClient = await this.mongoDatabaseManager.createClientAsync(sourceClusterConfig);

            this.adminLogger.logInfo('Client connected successfully to both the clusters.');
            // Creating a new db instance for both the clusters
            const targetDatabase = targetClient.db(targetClusterConfig.db_name);
            const sourceDatabase = sourceClient.db(sourceClusterConfig.db_name);

            // Fetch all the collection names for the source database.
            let sourceCollectionAndViews = await sourceDatabase.listCollections().toArray();

            let sourceCollections = this.getListOfCollections(sourceCollectionAndViews);
            sourceCollections.sort();
            if (this.startWithCollection) {
                const indexToSplice = sourceCollections.indexOf(this.startWithCollection) !== -1 ? sourceCollections.indexOf(this.startWithCollection) : 0;
                sourceCollections = sourceCollections.splice(indexToSplice);
            }
            this.adminLogger.logInfo(`The list of collections are:  ${sourceCollections}`);

            // Creating batches of collections depending on the concurrency parameter passed.
            let collectionNameBatches = [];
            // Dpending on concurrentRunners provided we eill batch collections in equivalent groups.
            let minimumCollectionsToRunTogether = Math.max(
                1,
                Math.floor(sourceCollections.length / this.concurrentRunners)
            );
            for (let i = 0; i < sourceCollections.length; i = i + minimumCollectionsToRunTogether) {
                collectionNameBatches.push(
                    sourceCollections.slice(i, i + minimumCollectionsToRunTogether)
                );
            }

            this.adminLogger.logInfo(
                `===== Total collection batches created: ${collectionNameBatches.length}`
            );

            // Process each collection batch in parallel
            const processingBatch = collectionNameBatches.map(async (collectionNameBatch) => {
                let results = {};
                for (const collection of collectionNameBatch) {
                    this.adminLogger.logInfo(`========= Iterating through ${collection} =========`);
                    let updatedCount = 0; // Keeps track of the total updated documents
                    let skippedCount = 0; // Keeps track of documents that are skipped as they don't match the requirements.
                    let lastProcessedId = null; // For each collect help in keeping track of the last id processed.
                    let sourceMissingLastUpdated = 0; // Keeps tranch of source document that doesn't have lastUpdated.
                    let targetMissingLastUpdated = 0; // Keeps track of target document that doesn't have last updated.
                    let totalProcessedDoc = 0; // Keep tracks of the total processed id.
                    let targetLastUpdatedGreaterThanUpdatedBefore = 0; // Keeps tracks of the documnet that is skipped and target last update is greater than updated before.
                    let targetLastUpdatedGreaterThanSource = 0; // Keeps tracks of the documents that is skipped and target last update is greater tha source last update

                    // Fetching the collection from the database for both source and target
                    const sourceDatabaseCollection = sourceDatabase.collection(collection);
                    const targetDatabaseCollection = targetDatabase.collection(collection);

                    const totalTargetDocuments = await targetDatabaseCollection.countDocuments();
                    const totalSourceDocuments = await sourceDatabaseCollection.countDocuments();
                    const sourceDocumentsMissingLastUpdated = await sourceDatabaseCollection.find({'meta.lastUpdated': { $exists: false}}).countDocuments();

                    this.adminLogger.logInfo(
                        `For ${collection} the total documents in target collection: ${totalTargetDocuments} and source collection: ${totalSourceDocuments}`
                    );

                    // Cursor options. As we are also provide _idAbove we need to get results in sorted manner
                    const cursorOptions = {
                        batchSize: this.readBatchSize,
                        sort: { _id: 1 },
                    };

                    // If _idAbove is provided fetch all documents having _id greater than this._idAbove or fetch all documents that have a value for lastUpdated.
                    const query = this._idAbove ? { _id: { $gt: new ObjectId(this._idAbove) } } : {'meta.lastUpdated': { $exists: true}};

                    // Projection is used so that we don't fetch _id. Thus preventing it from being updated while updating document.
                    // Returns a list of documents from sourceDatabaseCollection collection with specified batch size
                    const cursor = sourceDatabaseCollection.find(query, cursorOptions);
                    while (await cursor.hasNext()) {
                        let result;
                        totalProcessedDoc += 1;
                        const sourceDocument = await cursor.next();

                        // Fetching document from active db having same id.
                        const targetDocument = await targetDatabaseCollection.findOne({
                            _id: sourceDocument._id,
                        });
                        // Skip target documents in which lastUpdated is not present.
                        if (targetDocument?.meta?.lastUpdated === undefined) {
                            targetMissingLastUpdated += 1;
                            continue;
                        }

                        // Storing the mast updated for target and source in a variable. and updating it if required
                        let targetLastUpdated = targetDocument.meta.lastUpdated;
                        let sourceLastUpdated = sourceDocument.meta.lastUpdated;

                        if (!(targetLastUpdated instanceof Date)) {
                            targetLastUpdated =
                                moment(targetLastUpdated).format('YYYY-MM-DDTHH:mm:ssZ');
                        }
                        if (!(sourceLastUpdated instanceof Date)) {
                            sourceLastUpdated =
                                moment(sourceLastUpdated).format('YYYY-MM-DDTHH:mm:ssZ');
                        }

                        if (targetLastUpdated > this.updatedBefore) {
                            targetLastUpdatedGreaterThanUpdatedBefore += 1;
                            continue;
                        } else if ( targetLastUpdated > sourceLastUpdated ) {
                            targetLastUpdatedGreaterThanSource += 1;
                            continue;
                        }

                        try {
                            if (
                                targetDocument &&
                                targetLastUpdated < this.updatedBefore &&
                                targetLastUpdated < sourceLastUpdated
                            ) {
                                // Updating the document in targetDatabase.
                                result = await targetDatabaseCollection.updateOne(
                                    { _id: sourceDocument._id },
                                    {
                                        $set: sourceDocument,
                                    }
                                );
                            } else {
                                // The document already exists in fhir and has been updated more recently than updatedBefore
                                skippedCount++;
                                continue;
                            }

                            // Keeping track of the last updated id
                            lastProcessedId = sourceDocument._id;
                            updatedCount += result.modifiedCount;
                        } catch (error) {
                            this.adminLogger.logError(
                                `Error while updating document with id ${targetDocument._id}. Error Message: ${error}`
                            );
                        }
                    }
                    this.adminLogger.logInfo(
                        `===== For ${collection} total updated documents: ${updatedCount} and total documents skipped: ${skippedCount}. The source documents that have a missing lastUpdated value: ${sourceMissingLastUpdated} and target documents that have missing lastUpdated value are: ${targetMissingLastUpdated} `
                    );
                    // eslint-disable-next-line security/detect-object-injection
                    results[collection] = {
<<<<<<< HEAD
=======
                        totalSourceDocuments: totalSourceDocuments,
                        totalTargetDocuments: totalTargetDocuments,
>>>>>>> 682ca3a5
                        totalProcessedDocuments: totalProcessedDoc,
                        sourceMissingLastUpdated: sourceDocumentsMissingLastUpdated,
                        targetMissingLastUpdated: targetMissingLastUpdated,
                        targetLastUpdatedGreaterThanSource: targetLastUpdatedGreaterThanSource,
<<<<<<< HEAD
                        [`targetLastUpdatedGreaterThan_${moment(this.updatedBefore).format('DD/MM/YYYY')}`]: targetLastUpdatedGreaterThanUpdatedBefore,
=======
                        [`targetLastUpdatedGreaterThan_${moment(this.updatedBefore).format('YYYY-MM-DD')}`]: targetLastUpdatedGreaterThanUpdatedBefore,
>>>>>>> 682ca3a5
                        updatedCount: updatedCount,
                        skippedCount: skippedCount,
                        lastProcessedId: lastProcessedId
                    };
                }
                return results;
            });

            const results = await Promise.all(processingBatch);
            // Creating an object that logs the collection name, total updated, skipped and lastUpdatedId for the document
            const mergedObject = results.reduce((acc, obj) => Object.assign(acc, obj), {});
            this.adminLogger.logInfo(mergedObject);
        } catch (error) {
            this.adminLogger.logError(`Error: ${error}`);
        } finally {
            await this.mongoDatabaseManager.disconnectClientAsync(targetClient);
            await this.mongoDatabaseManager.disconnectClientAsync(sourceClient);
            this.adminLogger.logInfo('Closed connectinon for both the cluster');
            this.adminLogger.logInfo('Finished Script');
        }
    }
}

module.exports = {
    UpdateCollectionsRunner,
};<|MERGE_RESOLUTION|>--- conflicted
+++ resolved
@@ -316,20 +316,13 @@
                     );
                     // eslint-disable-next-line security/detect-object-injection
                     results[collection] = {
-<<<<<<< HEAD
-=======
                         totalSourceDocuments: totalSourceDocuments,
                         totalTargetDocuments: totalTargetDocuments,
->>>>>>> 682ca3a5
                         totalProcessedDocuments: totalProcessedDoc,
                         sourceMissingLastUpdated: sourceDocumentsMissingLastUpdated,
                         targetMissingLastUpdated: targetMissingLastUpdated,
                         targetLastUpdatedGreaterThanSource: targetLastUpdatedGreaterThanSource,
-<<<<<<< HEAD
-                        [`targetLastUpdatedGreaterThan_${moment(this.updatedBefore).format('DD/MM/YYYY')}`]: targetLastUpdatedGreaterThanUpdatedBefore,
-=======
                         [`targetLastUpdatedGreaterThan_${moment(this.updatedBefore).format('YYYY-MM-DD')}`]: targetLastUpdatedGreaterThanUpdatedBefore,
->>>>>>> 682ca3a5
                         updatedCount: updatedCount,
                         skippedCount: skippedCount,
                         lastProcessedId: lastProcessedId
