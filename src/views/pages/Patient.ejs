--- conflicted
+++ resolved
@@ -1,25 +1,17 @@
 <!DOCTYPE html>
 <html lang="en">
-<<<<<<< HEAD
     <head>
+        <title>Patient</title>
         <%- include('../partials/head'); %>
     </head>
+
     <body class="container-fluid p-0">
         <%- include('../partials/header', {resources: resources}); %>
         <main>
             <% resources.forEach(function(res, index){ %>
             <div class="resource-item">
                 <!-- prettier-ignore -->
-                <%- include('../partials/resourceHeader', {res: res}); %>
                 <%- include('../partials/humanNames', {names: res.name, resourceType: res.resourceType}); %>
-=======
-  <head>
-    <title>Patient</title>
-    <%- include('../partials/head'); %>
-  </head>
-  <body class="container-fluid p-0">
-    <%- include('../partials/header', {resources: resources}); %>
->>>>>>> 21376417
 
                 <div>
                     <h4>Gender</h4>
@@ -32,67 +24,45 @@
                     <a
                         title="Search for <%= res.birthDate %>"
                         href="/4_0_0/<%= res.resourceType %>?birthdate=<%= res.birthDate %>"
-                        ><%= res.birthDate %></a
                     >
+                        <%= res.birthDate %>
+                    </a>
                 </div>
-                <%}%> <% if (res.generalPractitioner) { %>
+                <!-- prettier-ignore -->
+                <%}%>
+                <% if (res.generalPractitioner) { %>
                 <div>
                     <h4>General Practitioners</h4>
                     <% res.generalPractitioner.forEach(function(generalPractitioner){ %>
                     <div>
-                        <a href="/4_0_0/<%= generalPractitioner.reference %>"
-                            ><%= generalPractitioner.display %></a
-                        >
+                        <a href="/4_0_0/<%= generalPractitioner.reference %>">
+                            <%= generalPractitioner.display %>
+                        </a>
                     </div>
                     <%})%>
                 </div>
                 <%}%>
                 <!-- prettier-ignore -->
-                <%- include('../partials/contactpoint', {resourceType: res.resourceType, contacts: res.telecom, name: "Telecom"}); %> <%- include('../partials/address', {resourceType: res.resourceType, addresses: res.address, name: "Address"}); %>
-                <%- include('../partials/reverse_reference', {reverseReferences: [{target:'Account', property:'patient'}], id:res.id, name: "Account"}); %>
-                <%- include('../partials/reverse_reference', {reverseReferences: [{target:'Appointment', property:'patient'}], id:res.id, name: "Appointment"}); %>
-                <%- include('../partials/reverse_reference', {reverseReferences: [{target:'AuditEvent', property:'patient'}], id:res.id, name: "AuditEvent"}); %>
-                <%- include('../partials/reverse_reference', {reverseReferences: [{target:'CareTeam', property:'patient'}], id:res.id, name: "CareTeam"}); %>
-                <%- include('../partials/reverse_reference', {reverseReferences: [{target:'Condition', property:'patient'}], id:res.id, name: "Condition"}); %>
-                <%- include('../partials/reverse_reference', {reverseReferences: [{target:'Coverage', property:'patient'}], id:res.id, name: "Coverage"}); %>
-                <%- include('../partials/reverse_reference', {reverseReferences: [{target:'Encounter', property:'patient'}], id:res.id, name: "Encounter"}); %>
-                <%- include('../partials/reverse_reference', {reverseReferences: [{target:'Observation', property:'patient'}], id:res.id, name: "Observation"}); %>
-                <%- include('../partials/reverse_reference', {reverseReferences: [{target:'ExplanationOfBenefit', property:'patient'}], id:res.id, name: "ExplanationOfBenefit"}); %>
-                <%- include('../partials/reverse_reference', {reverseReferences: [{target:'MeasureReport', property:'patient'}], id:res.id, name: "MeasureReport"}); %>
-                <%- include('../partials/reverse_reference', {reverseReferences: [{target:'Person', property:'patient'}], id:res.id, name: "Person"}); %>
-                <%- include('../partials/reverse_reference', {reverseReferences: [{target:'Schedule', property:'patient'}], id:res.id, name: "Schedule"}); %>
-                <%- include('../partials/reverse_reference', {reverseReferences: [{target:'ServiceRequest', property:'patient'}], id:res.id, name: "ServiceRequest"}); %>
+                <%- include('../partials/contactpoint', {resourceType: res.resourceType, contacts: res.telecom, name: "Telecom" }); %>
+                <%- include('../partials/address', {resourceType: res.resourceType, addresses: res.address, name: "Address" }); %>
+                <%- include('../partials/reverse_reference', {reverseReferences: [{target:'Account', property:'patient'}], id:res.id, name: "Account" }); %>
+                <%- include('../partials/reverse_reference', {reverseReferences: [{target:'Appointment', property:'patient'}], id:res.id, name: "Appointment" }); %>
+                <%- include('../partials/reverse_reference', {reverseReferences: [{target:'AuditEvent', property:'patient'}], id:res.id, name: "AuditEvent" }); %>
+                <%- include('../partials/reverse_reference', {reverseReferences: [{target:'CareTeam', property:'patient'}], id:res.id, name: "CareTeam" }); %>
+                <%- include('../partials/reverse_reference', {reverseReferences: [{target:'Condition', property:'patient'}], id:res.id, name: "Condition" }); %>
+                <%- include('../partials/reverse_reference', {reverseReferences: [{target:'ChargeItem', property:'patient'}], id:res.id, name: "ChargeItem" }); %>
+                <%- include('../partials/reverse_reference', {reverseReferences: [{target:'Coverage', property:'patient'}], id:res.id, name: "Coverage" }); %>
+                <%- include('../partials/reverse_reference', {reverseReferences: [{target:'Encounter', property:'patient'}], id:res.id, name: "Encounter" }); %>
+                <%- include('../partials/reverse_reference', {reverseReferences: [{target:'Observation', property:'patient'}], id:res.id, name: "Observation" }); %>
+                <%- include('../partials/reverse_reference', {reverseReferences: [{target:'ExplanationOfBenefit', property:'patient'}], id:res.id, name: "ExplanationOfBenefit" }); %>
+                <%- include('../partials/reverse_reference', {reverseReferences: [{target:'MeasureReport', property:'patient'}], id:res.id, name: "MeasureReport" }); %>
+                <%- include('../partials/reverse_reference', {reverseReferences: [{target:'Person', property:'patient'}], id:res.id, name: "Person" }); %>
+                <%- include('../partials/reverse_reference', {reverseReferences: [{target:'Schedule', property:'patient'}], id:res.id, name: "Schedule" }); %>
+                <%- include('../partials/reverse_reference', {reverseReferences: [{target:'ServiceRequest', property:'patient'}], id:res.id, name: "ServiceRequest" }); %>
                 <%- include('../partials/json', {res: res, index: index}); %>
             </div>
             <%})%>
-<<<<<<< HEAD
         </main>
-=======
-          </div>
-          <%}%>
-          <!-- prettier-ignore -->
-          <%- include('../partials/contactpoint', {resourceType: res.resourceType, contacts: res.telecom, name: "Telecom"}); %> <%- include('../partials/address', {resourceType: res.resourceType, addresses: res.address, name: "Address"}); %>
-          <%- include('../partials/reverse_reference', {reverseReferences: [{target:'Account', property:'patient'}], id:res.id, name: "Account"}); %>
-          <%- include('../partials/reverse_reference', {reverseReferences: [{target:'Appointment', property:'patient'}], id:res.id, name: "Appointment"}); %>
-          <%- include('../partials/reverse_reference', {reverseReferences: [{target:'AuditEvent', property:'patient'}], id:res.id, name: "AuditEvent"}); %>
-          <%- include('../partials/reverse_reference', {reverseReferences: [{target:'CareTeam', property:'patient'}], id:res.id, name: "CareTeam"}); %>
-          <%- include('../partials/reverse_reference', {reverseReferences: [{target:'Condition', property:'subject'}], id:res.id, name: "Condition"}); %>
-          <%- include('../partials/reverse_reference', {reverseReferences: [{target:'ChargeItem', property:'patient'}], id:res.id, name: "ChargeItem"}); %>
-          <%- include('../partials/reverse_reference', {reverseReferences: [{target:'Coverage', property:'patient'}], id:res.id, name: "Coverage"}); %>
-          <%- include('../partials/reverse_reference', {reverseReferences: [{target:'Encounter', property:'patient'}], id:res.id, name: "Encounter"}); %>
-          <%- include('../partials/reverse_reference', {reverseReferences: [{target:'Observation', property:'patient'}], id:res.id, name: "Observation"}); %>
-          <%- include('../partials/reverse_reference', {reverseReferences: [{target:'ExplanationOfBenefit', property:'patient'}], id:res.id, name: "ExplanationOfBenefit"}); %>
-          <%- include('../partials/reverse_reference', {reverseReferences: [{target:'MeasureReport', property:'patient'}], id:res.id, name: "MeasureReport"}); %>
-          <%- include('../partials/reverse_reference', {reverseReferences: [{target:'Person', property:'patient'}], id:res.id, name: "Person"}); %>
-          <%- include('../partials/reverse_reference', {reverseReferences: [{target:'Schedule', property:'actor'}], id:res.id, name: "Schedule"}); %>
-          <%- include('../partials/reverse_reference', {reverseReferences: [{target:'ServiceRequest', property:'patient'}], id:res.id, name: "ServiceRequest"}); %>
-          <%- include('../partials/json', {res: res, index: index}); %>
-        </div>
-        <%})%>
-      </div>
-    </main>
->>>>>>> 21376417
-
         <%- include('../partials/footer', {url: url, meta: meta}); %>
     </body>
 </html>