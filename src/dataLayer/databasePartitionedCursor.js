--- conflicted
+++ resolved
@@ -49,15 +49,6 @@
          * @type {import('mongodb').Filter<import('mongodb').DefaultSchema>}
          */
         this.query = query;
-<<<<<<< HEAD
-        // logInfo('Created DatabasePartitionedCursor',
-        //     {
-        //         collections: this._cursors.map(c => c.collection),
-        //         query: query
-        //     }
-        // );
-=======
->>>>>>> 30701ead
 
         partitionedCollectionsCount.labels(resourceType).observe(cursors.length);
     }
