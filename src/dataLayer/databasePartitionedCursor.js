--- conflicted
+++ resolved
@@ -147,7 +147,6 @@
 
             // check if the first cursor has next.  If not, remove that cursor from the list
             try {
-<<<<<<< HEAD
                 // return Promise.reject(new Error('woops'));
                 /**
                  * @type {Object}
@@ -200,9 +199,6 @@
 
             // check if the first cursor has next.  If not, remove that cursor from the list
             try {
-                // return Promise.reject(new Error('woops'));
-=======
->>>>>>> 25ded788
                 const result = await this._cursors[0].cursor.next();
                 if (result !== null) {
                     const resourceType = result.resource ? 'BundleEntry' : result.resourceType || this.resourceType;
