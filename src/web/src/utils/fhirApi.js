class FhirApi {
    async getPatientEverythingAsync({patientId, question}) {
        const urlEncodedQuestion = encodeURIComponent(question);
        const url = `/4_0_0/Patient/${patientId}/$everything?_question=${urlEncodedQuestion}`;
        const response = await fetch(url,
            {
                method: 'GET',
                headers: {
                    'Accept': 'application/json'
                },
            });
        return await response.json();
    }

    async getResource({id, resourceType}) {
        const url = `/4_0_0/${resourceType}/${id}/`;
        const response = await fetch(url,
            {
                method: 'GET',
                headers: {
                    'Accept': 'application/json'
                },
            });
        return await response.json();
    }

    /**
     * gets fhir bundle
     * @param {string} resourceType
     * @param {string|undefined} [id]
     * @param {string} [queryString]
     * @param {string[]|undefined} [queryParameters]
<<<<<<< HEAD
     * @returns {Promise<{status: number, json: Object}>}
     */
    async getBundleAsync({resourceType, id, queryString, queryParameters}) {
        const url = this.getUrl({resourceType, id, queryString, queryParameters});
=======
     * @param {string|undefined} [operation]
     * @returns {Promise<{status: number, json: Object}>}
     */
    async getBundleAsync({resourceType, id, queryString, queryParameters, operation}) {
        const url = this.getUrl(
            {
                resourceType,
                id,
                queryString,
                queryParameters,
                operation
            }
        );
>>>>>>> b6a86afd

        const response = await fetch(url.toString(),
            {
                method: 'GET',
                headers: {
                    'Accept': 'application/json'
                },
                cache: 'no-store' // This will bypass the cache so when we click back button the browser does not show the json
            });
        const status = response.status;
        if (status === 404 || status === 401) {
            return {status, json: {}};
        }
        const responseJson = await response.json();
        return {status, json: responseJson};
    }

    /**
     * gets url based on resource type and query parameters
     * @param {string} resourceType
     * @param {string|undefined} [id]
     * @param {string} [queryString]
     * @param {string[]|undefined} [queryParameters]
<<<<<<< HEAD
     * @returns {URL}
     */
    getUrl({resourceType, id, queryString, queryParameters}) {
=======
     * @param {string|undefined} [operation]
     * @returns {URL}
     */
    getUrl(
        {
            resourceType,
            id,
            queryString,
            queryParameters,
            operation
        }
    ) {
>>>>>>> b6a86afd
        let urlString = `/4_0_0/${resourceType}`;
        if (id) {
            urlString += `/${id}`;
        }
        if (operation) {
            urlString += `/${operation}`;
        }

        function stripFirstCharIfQuestionMark(str) {
            if (str.charAt(0) === '?') {
                return str.slice(1);
            }
            return str;
        }

        if (queryString) {
            urlString += `?${stripFirstCharIfQuestionMark(queryString)}`;
        }
        const url = new URL(urlString, window.location.origin);
        if (queryParameters && queryParameters.length > 0) {
            queryParameters.forEach(queryParameter => {
                const [name, value] = queryParameter.split('=');
                url.searchParams.append(name, value);
            });
        }
        // add limit of 10 for results
        if (!id && !url.searchParams.has('_count')) {
            url.searchParams.append('_count', 10);
        }
        return url;
    }
}

export default FhirApi;<|MERGE_RESOLUTION|>--- conflicted
+++ resolved
@@ -30,12 +30,6 @@
      * @param {string|undefined} [id]
      * @param {string} [queryString]
      * @param {string[]|undefined} [queryParameters]
-<<<<<<< HEAD
-     * @returns {Promise<{status: number, json: Object}>}
-     */
-    async getBundleAsync({resourceType, id, queryString, queryParameters}) {
-        const url = this.getUrl({resourceType, id, queryString, queryParameters});
-=======
      * @param {string|undefined} [operation]
      * @returns {Promise<{status: number, json: Object}>}
      */
@@ -49,7 +43,6 @@
                 operation
             }
         );
->>>>>>> b6a86afd
 
         const response = await fetch(url.toString(),
             {
@@ -73,11 +66,6 @@
      * @param {string|undefined} [id]
      * @param {string} [queryString]
      * @param {string[]|undefined} [queryParameters]
-<<<<<<< HEAD
-     * @returns {URL}
-     */
-    getUrl({resourceType, id, queryString, queryParameters}) {
-=======
      * @param {string|undefined} [operation]
      * @returns {URL}
      */
@@ -90,7 +78,6 @@
             operation
         }
     ) {
->>>>>>> b6a86afd
         let urlString = `/4_0_0/${resourceType}`;
         if (id) {
             urlString += `/${id}`;
