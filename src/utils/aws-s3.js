--- conflicted
+++ resolved
@@ -11,10 +11,6 @@
  * @type {import('winston').logger}
  */
 const logger = getLogger();
-<<<<<<< HEAD
-// const Sentry = require('./sentry');
-=======
->>>>>>> 3fabaf49
 const moment = require('moment-timezone');
 
 const AWS_BUCKET = process.env.AWS_BUCKET;
