--- conflicted
+++ resolved
@@ -194,14 +194,6 @@
             await consumer.run({
                 // eslint-disable-next-line no-unused-vars
                 eachMessage: async ({topic1, partition, message, heartbeat, pause}) => {
-<<<<<<< HEAD
-                    // logInfo('', {
-                    //     key: message.key.toString(),
-                    //     value: message.value.toString(),
-                    //     headers: message.headers,
-                    // });
-=======
->>>>>>> 30701ead
                     await onMessageAsync({
                         key: message.key.toString(),
                         value: message.value.toString(),
