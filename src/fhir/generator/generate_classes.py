# This file implements the code generator for generating schema and resolvers for FHIR
# It reads the FHIR XML schema and generates resolvers in the resolvers folder and schema in the schema folder

import os
import shutil
from os import path
from pathlib import Path
from typing import Union, List, Dict, Any

from fhir_xml_schema_parser import FhirXmlSchemaParser
from search_parameters import search_parameter_queries
from fhir_xml_schema_parser import FhirEntity


def my_copytree(
        src: Union[Path, str],
        dst: Union[Path, str],
        symlinks: bool = False,
        # ignore: Union[
        #     None,
        #     Callable[[str, List[str]], Iterable[str]],
        #     Callable[[Union[str, os.PathLike[str]], List[str]], Iterable[str]],
        # ] = None,
) -> None:
    for item in os.listdir(src):
        s = os.path.join(src, item)
        d = os.path.join(dst, item)
        if os.path.isdir(s):
            shutil.copytree(s, d, symlinks)
        else:
            shutil.copy2(s, d)


def clean_duplicate_lines(file_path: Union[Path, str]) -> None:
    print(f"Removing duplicate lines from {file_path}")
    with open(file_path, "r") as file:
        lines: List[str] = file.readlines()
    new_lines: List[str] = []
    for line in lines:
        if (
            not line.strip() 
            or not line.lstrip().startswith("from") 
            or (
                line not in new_lines 
                and line.lstrip() not in [c.lstrip() for c in new_lines]
            )
        ):
            new_lines.append(line)
    with open(file_path, "w") as file:
        file.writelines(new_lines)


def main() -> int:
    data_dir: Path = Path(__file__).parent.joinpath("./")
    fhir_dir = Path(__file__).parent.joinpath("../")
    classes_dir: Path = fhir_dir.joinpath("classes/4_0_0/")

    # clean out old stuff
    classes_resources_folder = classes_dir.joinpath("resources")
    if os.path.exists(classes_resources_folder):
        shutil.rmtree(classes_resources_folder)
    os.mkdir(classes_resources_folder)

    classes_complex_types_folder = classes_dir.joinpath("complex_types")
    if os.path.exists(classes_complex_types_folder):
        shutil.rmtree(classes_complex_types_folder)
    os.mkdir(classes_complex_types_folder)

    classes_backbone_elements_folder = classes_dir.joinpath("backbone_elements")
    if os.path.exists(classes_backbone_elements_folder):
        shutil.rmtree(classes_backbone_elements_folder)
    os.mkdir(classes_backbone_elements_folder)

    fhir_entities: List[FhirEntity] = FhirXmlSchemaParser.generate_classes()

    # now print the result
    for fhir_entity in fhir_entities:
        # use template to generate new code files
        resource_name: str = fhir_entity.cleaned_name
        entity_file_name = fhir_entity.name_snake_case
        if fhir_entity.is_value_set:  # valueset
            pass

        elif fhir_entity.is_resource:
            search_parameters_for_all_resources: Dict[str, Dict[str, Any]] = (
                search_parameter_queries.get("Resource", {}) if fhir_entity.fhir_name != "Resource" else {}
            )
            search_parameters_for_current_resource: Dict[str, Dict[str, Any]] = (
                search_parameter_queries.get(fhir_entity.fhir_name, {})
            )
            # write Javascript classes
            with open(data_dir.joinpath("template.javascript.class.jinja2"), "r") as file:
                template_contents = file.read()
                from jinja2 import Template

                file_path = classes_resources_folder.joinpath(f"{entity_file_name}.js")
                print(f"Writing domain resource: {entity_file_name} to {file_path}...")
                template = Template(
                    template_contents, trim_blocks=True, lstrip_blocks=True
                )
                result = template.render(
                    fhir_entity=fhir_entity,
                    search_parameters_for_all_resources=search_parameters_for_all_resources,
                    search_parameters_for_current_resource=search_parameters_for_current_resource,
                    extra_properties=[
                        {
                            "name": "_access",
                            "type": "Object"
                        },
                        {
                            "name": "_sourceAssigningAuthority",
                            "type": "string"
                        },
                        {
                            "name": "_uuid",
                            "type": "string"
                        },
                        {
                            "name": "_sourceId",
                            "type": "string"
                        }
                    ]
                )
            if not path.exists(file_path):
                with open(file_path, "w") as file2:
                    file2.write(result)
        elif fhir_entity.type_ == "BackboneElement" or fhir_entity.is_back_bone_element:
            with open(data_dir.joinpath("template.javascript.class.jinja2"), "r") as file:
                template_contents = file.read()
                from jinja2 import Template

                file_path = classes_backbone_elements_folder.joinpath(f"{entity_file_name}.js")
                print(f"Writing back bone class: {entity_file_name} to {file_path}...")
                template = Template(
                    template_contents, trim_blocks=True, lstrip_blocks=True
                )
                result = template.render(
                    fhir_entity=fhir_entity,
                )
            if not path.exists(file_path):
                with open(file_path, "w") as file2:
                    file2.write(result)
<<<<<<< HEAD
        elif fhir_entity.is_extension:  # valueset
            # write Javascript classes
            with open(data_dir.joinpath("template.javascript.class.jinja2"), "r") as file:
                template_contents = file.read()
                from jinja2 import Template

                file_path = classes_complex_types_folder.joinpath(f"{entity_file_name}.js")
                print(f"Writing extension as complex type: {entity_file_name} to {file_path}...")
                template = Template(
                    template_contents, trim_blocks=True, lstrip_blocks=True
                )
                result = template.render(
                    fhir_entity=fhir_entity
                )
            if not path.exists(file_path):
                with open(file_path, "w") as file2:
                    file2.write(result)
        elif fhir_entity.type_ == "Element":  # valueset
=======
        elif fhir_entity.is_extension or fhir_entity.type_ == "Element":  # valueset
>>>>>>> 8c57b8ca
            # write Javascript classes
            with open(data_dir.joinpath("template.javascript.class.jinja2"), "r") as file:
                template_contents = file.read()
                from jinja2 import Template

                file_path = classes_complex_types_folder.joinpath(f"{entity_file_name}.js")
                print(f"Writing complex type: {entity_file_name} to {file_path}...")
                template = Template(
                    template_contents, trim_blocks=True, lstrip_blocks=True
                )
                result = template.render(
                    fhir_entity=fhir_entity,
                    extra_properties_for_reference=[
                        {
                            "name": "_sourceAssigningAuthority",
                            "type": "string"
                        },
                        {
                            "name": "_uuid",
                            "type": "string"
                        },
                        {
                            "name": "_sourceId",
                            "type": "string"
                        }
                    ]
                )
            if not path.exists(file_path):
                with open(file_path, "w") as file2:
                    file2.write(result)
        elif fhir_entity.type_ in ["Quantity"]:  # valueset
            with open(data_dir.joinpath("template.javascript.class.jinja2"), "r") as file:
                template_contents = file.read()
                from jinja2 import Template

                file_path = classes_complex_types_folder.joinpath(f"{entity_file_name}.js")
                print(f"Writing complex_type: {entity_file_name} to {file_path}...")
                template = Template(
                    template_contents, trim_blocks=True, lstrip_blocks=True
                )
                result = template.render(
                    fhir_entity=fhir_entity,
                )

            if not path.exists(file_path):
                with open(file_path, "w") as file2:
                    file2.write(result)
        else:
            print(f"{resource_name}: {fhir_entity.type_} is not supported")
        # print(result)

    return 0


if __name__ == "__main__":
    exit(main())<|MERGE_RESOLUTION|>--- conflicted
+++ resolved
@@ -38,10 +38,10 @@
     new_lines: List[str] = []
     for line in lines:
         if (
-            not line.strip() 
-            or not line.lstrip().startswith("from") 
+            not line.strip()
+            or not line.lstrip().startswith("from")
             or (
-                line not in new_lines 
+                line not in new_lines
                 and line.lstrip() not in [c.lstrip() for c in new_lines]
             )
         ):
@@ -140,7 +140,6 @@
             if not path.exists(file_path):
                 with open(file_path, "w") as file2:
                     file2.write(result)
-<<<<<<< HEAD
         elif fhir_entity.is_extension:  # valueset
             # write Javascript classes
             with open(data_dir.joinpath("template.javascript.class.jinja2"), "r") as file:
@@ -159,9 +158,6 @@
                 with open(file_path, "w") as file2:
                     file2.write(result)
         elif fhir_entity.type_ == "Element":  # valueset
-=======
-        elif fhir_entity.is_extension or fhir_entity.type_ == "Element":  # valueset
->>>>>>> 8c57b8ca
             # write Javascript classes
             with open(data_dir.joinpath("template.javascript.class.jinja2"), "r") as file:
                 template_contents = file.read()
