/**
 * This file implements the Passport strategy that reads a JWT token and decrypts it using the public key of the OAuth Provider
 */

const JwtStrategy = require('passport-jwt').Strategy;
const ExtractJwt = require('passport-jwt').ExtractJwt;
const jwksRsa = require('jwks-rsa');
const env = require('var');
const {logRequest, logDebug} = require('../operations/common/logging');
const {isTrue} = require('../utils/isTrue');
const async = require('async');
const {request} = require('../utils/request');

/**
 * Retrieve jwks for URL
 * @param {string} jwksUrl
 * @returns {Promise<{keys:{alg:string, kid: string, n: string}[]}>}
 */
const getExternalJwksByUrl = async (jwksUrl) => {
    const res = await request({
        uri: jwksUrl,
    });

    return res.keys;
};

/**
 * Retrieve jwks from external IDPs
 * @returns {Promise<import('jwks-rsa').JSONWebKey[]>}
 */
const getExternalJwks = async () => {
    if (env.EXTERNAL_AUTH_JWKS_URLS.length > 0) {
        /**
         * @type {string[]}
         */
        const extJwksUrls = env.EXTERNAL_AUTH_JWKS_URLS.split(',');

        // noinspection UnnecessaryLocalVariableJS
        /**
         * @type {import('jwks-rsa').JSONWebKey[][]}
         */
        const keysArray = await async.map(extJwksUrls, async extJwksUrl => await getExternalJwksByUrl(extJwksUrl.trim()));
        /**
         * @type {import('jwks-rsa').JSONWebKey[]}
         */
        const keys = keysArray.flat(2);
        return keys;
    }

    return [];
};

/**
 * extracts the client_id and scope from the decoded token
 * @param {Object} jwt_payload
 * @param done
 * @return {*}
 */
const verify = (jwt_payload, done) => {
    // console.log('Verify user:', jwt_payload);

    if (jwt_payload) {
        /**
         * @type {string}
         */
        const client_id = jwt_payload.client_id ? jwt_payload.client_id : jwt_payload[env.AUTH_CUSTOM_CLIENT_ID];
        /**
         * @type {string}
         */
        let scope = jwt_payload.scope ? jwt_payload.scope : jwt_payload[env.AUTH_CUSTOM_SCOPE];
        /**
         * @type {string}
         */
        const groups = jwt_payload[env.AUTH_CUSTOM_GROUP] ? jwt_payload[env.AUTH_CUSTOM_GROUP] : '';

<<<<<<< HEAD
        /**
         * @type {string}
         */
        const username = jwt_payload.username ? jwt_payload.username : jwt_payload[env.AUTH_CUSTOM_USERNAME];

        /**
         * @type {string}
         */
        const subject = jwt_payload.subject ? jwt_payload.subject : jwt_payload[env.AUTH_CUSTOM_SUBJECT];
=======
        // /**
        //  * @type {string}
        //  */
        // const username = jwt_payload.username ? jwt_payload.username : jwt_payload[env.AUTH_CUSTOM_USERNAME];
>>>>>>> 77545798

        if (groups.length > 0) {
            scope = scope + ' ' + groups.join(' ');
        }

        logRequest('', 'Verified client_id: ' + client_id + ' scope: ' + scope);

        const context = {};
        if (username) {
            context['username'] = username;
        }
        if (subject) {
            context['subject'] = subject;
        }

        return done(null, client_id, {scope, context});
    }

    return done(null, false);
};


/* we use this to override the JwtStrategy and redirect to login
    instead of just failing and returning a 401
 */
class MyJwtStrategy extends JwtStrategy {
    constructor(options, verifyFn) {
        super(options, verifyFn);
    }

    authenticate(req, options) {
        const self = this;

        const token = self._jwtFromRequest(req);

        if (!token && req.accepts('text/html') && req.useragent && req.useragent.isDesktop && isTrue(env.REDIRECT_TO_LOGIN) && req.method === 'GET') {
            const resourceUrl = req.originalUrl;

            const httpProtocol = env.ENVIRONMENT === 'local' ? 'http' : 'https';
            const redirectUrl = `${env.AUTH_CODE_FLOW_URL}/login?response_type=code&client_id=${env.AUTH_CODE_FLOW_CLIENT_ID}&redirect_uri=${httpProtocol}://${req.headers.host}/authcallback&state=${resourceUrl}`;
            logDebug('', 'Redirecting to ' + redirectUrl);
            return self.redirect(redirectUrl);
        }

        return super.authenticate(req, options);
    }
}

/* This function is called to extract the token from the jwt cookie
*/
const cookieExtractor = function (req) {
    /**
     * @type {string|null}
     */
    let token = null;
    logDebug('', 'Cookie req: ');
    logDebug('', req);
    if (req && req.accepts('text/html') && req.cookies) {
        token = req.cookies['jwt'];
        logDebug('', 'Found cookie jwt with value: ' + token);
    } else {
        logDebug('', 'No cookies found');
    }
    return token;
};

/**
 * Bearer Strategy
 *
 * This strategy will handle requests with BearerTokens.  This is only a template and should be configured to
 * your AuthZ server specifications.
 *
 * Requires ENV variables for introspecting the token
 */
module.exports.strategy = new MyJwtStrategy({
        // Dynamically provide a signing key based on the kid in the header and the signing keys provided by the JWKS endpoint.
        secretOrKeyProvider: jwksRsa.passportJwtSecret({
            cache: true,
            rateLimit: true,
            jwksRequestsPerMinute: 5,
            jwksUri: env.AUTH_JWKS_URL,
            /**
             * @return {Promise<import('jwks-rsa').JSONWebKey[]>}
             */
            getKeysInterceptor: async () => {
                return await getExternalJwks();
            },
            handleSigningKeyError: (err, cb) => {
                if (err instanceof jwksRsa.SigningKeyNotFoundError) {
                    logDebug('', 'No Signing Key found!');
                    return cb(new Error('No Signing Key found!'));
                }
                return cb(err);
            }
        }),
        /* specify a list of extractors and it will use the first one that returns the token */
        jwtFromRequest: ExtractJwt.fromExtractors([
            ExtractJwt.fromAuthHeaderAsBearerToken(),
            cookieExtractor,
            ExtractJwt.fromUrlQueryParameter('token')
        ]),

        // Validate the audience and the issuer.
        // audience: 'urn:my-resource-server',
        // issuer: env.AUTH_ISSUER,
        algorithms: ['RS256']
    },
    verify);<|MERGE_RESOLUTION|>--- conflicted
+++ resolved
@@ -73,7 +73,6 @@
          */
         const groups = jwt_payload[env.AUTH_CUSTOM_GROUP] ? jwt_payload[env.AUTH_CUSTOM_GROUP] : '';
 
-<<<<<<< HEAD
         /**
          * @type {string}
          */
@@ -83,12 +82,7 @@
          * @type {string}
          */
         const subject = jwt_payload.subject ? jwt_payload.subject : jwt_payload[env.AUTH_CUSTOM_SUBJECT];
-=======
-        // /**
-        //  * @type {string}
-        //  */
-        // const username = jwt_payload.username ? jwt_payload.username : jwt_payload[env.AUTH_CUSTOM_USERNAME];
->>>>>>> 77545798
+
 
         if (groups.length > 0) {
             scope = scope + ' ' + groups.join(' ');
