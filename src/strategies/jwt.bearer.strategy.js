--- conflicted
+++ resolved
@@ -128,15 +128,7 @@
         if (!validInput) {
             return done(null, false);
         }
-<<<<<<< HEAD
-        context.personIdFromJwtToken = jwt_payload[env.USE_CLIENT_FHIR_PERSON_ID ?
-            requiredJWTFields.clientFhirPersonId :
-            requiredJWTFields.bwellFhirPersonId
-            ];
-        context.clientPersonIdFromJwtToken = jwt_payload[requiredJWTFields.clientFhirPersonId];
-=======
         context.personIdFromJwtToken = jwt_payload[requiredJWTFields.clientFhirPersonId];
->>>>>>> 11c50d97
     }
 
     return done(null, { id: client_id, isUser, name: username, username }, { scope, context });
