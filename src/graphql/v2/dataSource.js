--- conflicted
+++ resolved
@@ -363,7 +363,6 @@
         const bundle = await this.searchBundleOperation.searchBundle(
             {
                 requestInfo: context.fhirRequestInfo,
-<<<<<<< HEAD
                 resourceType,
                 parsedArgs: await this.getParsedArgsAsync(
                     {
@@ -371,16 +370,8 @@
                         resourceType,
                         headers: context.fhirRequestInfo ? context.fhirRequestInfo.headers : undefined
                     }
-                )
-=======
-                args: {
-                    base_version: '4_0_0',
-                    _bundle: '1',
-                    ...args
-                },
-                resourceType,
+                ),
                 useAggregationPipeline
->>>>>>> d76f5530
             }
         );
         if (bundle.meta) {
