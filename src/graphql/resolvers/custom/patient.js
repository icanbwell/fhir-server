const {getResources} = require('../../common');

module.exports = {
    Patient: {
        // eslint-disable-next-line no-unused-vars
        explanationOfBenefit: async (parent, args, context, info) => {
            return await getResources(
                parent,
                {
                    ...args,
                    'patient': parent.id,
                },
                context,
                info,
                'ExplanationOfBenefit'
            );
        },
        // eslint-disable-next-line no-unused-vars
        allergyIntolerance: async (parent, args, context, info) => {
            return await getResources(
                parent,
                {
                    ...args,
                    'patient': parent.id,
                },
                context,
                info,
                'AllergyIntolerance'
            );
        },
        // eslint-disable-next-line no-unused-vars
<<<<<<< HEAD
        carePlan: async (parent, args, context, info) => {
=======
        condition: async (parent, args, context, info) => {
>>>>>>> 5931dba6
            return await getResources(
                parent,
                {
                    ...args,
                    'patient': parent.id,
                },
                context,
                info,
<<<<<<< HEAD
                'CarePlan'
=======
                'Condition'
>>>>>>> 5931dba6
            );
        },
    },
};<|MERGE_RESOLUTION|>--- conflicted
+++ resolved
@@ -29,11 +29,7 @@
             );
         },
         // eslint-disable-next-line no-unused-vars
-<<<<<<< HEAD
-        carePlan: async (parent, args, context, info) => {
-=======
         condition: async (parent, args, context, info) => {
->>>>>>> 5931dba6
             return await getResources(
                 parent,
                 {
@@ -42,11 +38,20 @@
                 },
                 context,
                 info,
-<<<<<<< HEAD
+                'Condition'
+            );
+        },
+        // eslint-disable-next-line no-unused-vars
+        carePlan: async (parent, args, context, info) => {
+            return await getResources(
+                parent,
+                {
+                    ...args,
+                    'patient': parent.id,
+                },
+                context,
+                info,
                 'CarePlan'
-=======
-                'Condition'
->>>>>>> 5931dba6
             );
         },
     },
