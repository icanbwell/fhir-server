# import ExplanationOfBenefit from 'explanationOfBenefit.graphql'
# import AllergyIntolerance from 'allergyIntolerance.graphql'
# import CarePlan from 'carePlan.graphql'

extend type Patient {
    explanationOfBenefit: [ExplanationOfBenefit]
    allergyIntolerance: [AllergyIntolerance]
<<<<<<< HEAD
    carePlan: [CarePlan]
=======
    condition: [Condition]
>>>>>>> 5931dba6
}<|MERGE_RESOLUTION|>--- conflicted
+++ resolved
@@ -5,9 +5,6 @@
 extend type Patient {
     explanationOfBenefit: [ExplanationOfBenefit]
     allergyIntolerance: [AllergyIntolerance]
-<<<<<<< HEAD
     carePlan: [CarePlan]
-=======
     condition: [Condition]
->>>>>>> 5931dba6
 }