--- conflicted
+++ resolved
@@ -35,13 +35,9 @@
             enrichmentManager,
             configManager,
             searchManager,
-<<<<<<< HEAD
+            scopesManager,
             databaseAttachmentManager,
             historyResourceCloudStorageClient
-=======
-            scopesManager,
-            databaseAttachmentManager
->>>>>>> bbe18115
         }
     ) {
         /**
