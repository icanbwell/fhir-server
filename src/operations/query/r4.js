const {
  dateQueryBuilder,
  referenceQueryBuilder,
  // nameQueryBuilder,
  // stringQueryBuilder,
  // addressQueryBuilder,
  tokenQueryBuilder,
  dateQueryBuilderNative,
} = require('../../utils/querybuilder.util');
const { isTrue } = require('../../utils/isTrue');

const { fhirFilterTypes } = require('./customQueries');
const { searchParameterQueries } = require('../../searchParameters/searchParameters');

// /**
//  * @type {import('winston').logger}
//  */
// const logger = require('@asymmetrik/node-fhir-server-core').loggers.get();

/**
 * converts graphql parameters to standard FHIR parameters
 * @param queryParameterValue
 * @param args
 * @param queryParameter
 * @return {*[]|string}
 */
function convertGraphQLParameters(queryParameterValue, args, queryParameter) {
    if (queryParameterValue) {
        // un-bundle any objects coming from graphql
        if (typeof queryParameterValue === 'object' && !Array.isArray(queryParameterValue) && queryParameterValue['searchType']) {
            switch (queryParameterValue['searchType']) {
                case 'string':
                    // handle SearchString
                    if (queryParameterValue['value']) {
                        queryParameterValue = queryParameterValue['value'];
                    } else if (queryParameterValue['values']) {
                        queryParameterValue = queryParameterValue['values'];
                    }
                    break;
                case 'token':
                    if (queryParameterValue['value']) {
                        queryParameterValue['values'] = [queryParameterValue['value']];
                    }
                    if (queryParameterValue['values']) {
                        for (const token of queryParameterValue['values']) {
                            queryParameterValue = [];
                            let tokenString = '';
                            if (token['system']) {
                                tokenString = token['system'] + '|';
                            }
                            if (token['code']) {
                                tokenString += token['code'];
                            }
                            if (token['value']) {
                                tokenString += token['value'];
                            }
                            if (tokenString) {
                                queryParameterValue.push(tokenString);
                            }
                        }
                    }
                    break;
                case 'reference':
                    // eslint-disable-next-line no-case-declarations
                    let referenceText = '';
                    if (queryParameterValue['target']) {
                        referenceText = queryParameterValue['target'] + '/';
                    }
                    if (queryParameterValue['value']) {
                        referenceText += queryParameterValue['value'];
                    }
                    queryParameterValue = referenceText;
                    break;
                case 'quantity':
                    // eslint-disable-next-line no-case-declarations
                    let quantityString = '';
                    if (queryParameterValue['prefix']) {
                        quantityString += queryParameterValue['prefix'];
                    }
                    if (queryParameterValue['value']) {
                        quantityString += queryParameterValue['value'];
                    }
                    if (queryParameterValue['system']) {
                        quantityString = '|' + queryParameterValue['system'];
                    }
                    if (queryParameterValue['code']) {
                        quantityString = '|' + queryParameterValue['code'];
                    }
                    queryParameterValue = quantityString;
                    break;
                case 'date':
                case 'dateTime':
                case 'number':
                    if (queryParameterValue['value']) {
                        queryParameterValue['values'] = [queryParameterValue['value']];
                    }
                    if (queryParameterValue['values']) {
                        for (const dateValue of queryParameterValue['values']) {
                            queryParameterValue = [];
                            let dateString = '';
                            if (dateValue['equals']) {
                                dateString = 'eq' + dateValue['equals'];
                            }
                            if (dateValue['notEquals']) {
                                dateString = 'ne' + dateValue['notEquals'];
                            }
                            if (dateValue['greaterThan']) {
                                dateString = 'gt' + dateValue['greaterThan'];
                            }
                            if (dateValue['greaterThanOrEqualTo']) {
                                dateString = 'ge' + dateValue['greaterThanOrEqualTo'];
                            }
                            if (dateValue['lessThan']) {
                                dateString = 'lt' + dateValue['lessThan'];
                            }
                            if (dateValue['lessThanOrEqualTo']) {
                                dateString = 'le' + dateValue['lessThanOrEqualTo'];
                            }
                            if (dateValue['startsAfter']) {
                                dateString = 'sa' + dateValue['startsAfter'];
                            }
                            if (dateValue['endsBefore']) {
                                dateString = 'eb' + dateValue['endsBefore'];
                            }
                            if (dateValue['approximately']) {
                                dateString = 'ap' + dateValue['approximately'];
                            }
                            if (dateString) {
                                queryParameterValue.push(dateString);
                            }
                        }
                    }
                    break;
            }
            if (queryParameterValue['missing'] !== null) {
                args[`${queryParameter}:missing`] = queryParameterValue['missing'];
            }
        }
    }
    return queryParameterValue;
}

/**
 * Builds a mongo query for search parameters
 * @param {string} resourceName
 * @param {Object} args
 * @returns {{query:import('mongodb').Document, columns: Set}} A query object to use with Mongo
 */
module.exports.buildR4SearchQuery = (resourceName, args) => {
  // some of these parameters we used wrong in the past but have to map them to maintain backwards compatibility
  // ---- start of backward compatibility mappings ---
  if (args['source'] && !args['_source']) {
    args['_source'] = args['source'];
  }
  if (args['id'] && !args['_id']) {
    args['_id'] = args['id'];
  }
  if (args['id:above'] && !args['_id:above']) {
    args['_id:above'] = args['id:above'];
  }
  if (args['id:below'] && !args['_id:below']) {
    args['_id:below'] = args['id:below'];
  }
  // ---- end of backward compatibility mappings ---

  /**
   * list of columns used in the query
   * this is used to pick index hints
   * @type {Set}
   */
  let columns = new Set();
  /**
   * and segments
   * these are combined to create the query
   * @type {Object[]}
   */
  let and_segments = [];

<<<<<<< HEAD
  // add FHIR queries
  for (const [resourceType, resourceObj] of Object.entries(searchParameterQueries)) {
    if (resourceType === resourceName || resourceType === 'Resource') {
      for (const [queryParameter, propertyObj] of Object.entries(resourceObj)) {
        let queryParameterValue = args[`${queryParameter}`];
        if (queryParameterValue) {
          // un-bundle any objects coming from graphql
          if (
            typeof queryParameterValue === 'object' &&
            !Array.isArray(queryParameterValue) &&
            queryParameterValue['searchType']
          ) {
            switch (queryParameterValue['searchType']) {
              case 'string':
                // handle SearchString
                if (queryParameterValue['value']) {
                  queryParameterValue = queryParameterValue['value'];
                } else if (queryParameterValue['values']) {
                  queryParameterValue = queryParameterValue['values'];
                }
                break;
              case 'token':
                if (queryParameterValue['value']) {
                  queryParameterValue['values'] = [queryParameterValue['value']];
                }
                if (queryParameterValue['values']) {
                  for (const token of queryParameterValue['values']) {
                    queryParameterValue = [];
                    let tokenString = '';
                    if (token['system']) {
                      tokenString = token['system'] + '|';
                    }
                    if (token['code']) {
                      tokenString += token['code'];
                    }
                    if (token['value']) {
                      tokenString += token['value'];
                    }
                    if (tokenString) {
                      queryParameterValue.push(tokenString);
                    }
                  }
                }
                break;
              case 'reference':
                // eslint-disable-next-line no-case-declarations
                let referenceText = '';
                if (queryParameterValue['target']) {
                  referenceText = queryParameterValue['target'] + '/';
                }
                if (queryParameterValue['value']) {
                  referenceText += queryParameterValue['value'];
                }
                queryParameterValue = referenceText;
                break;
              case 'quantity':
                // eslint-disable-next-line no-case-declarations
                let quantityString = '';
                if (queryParameterValue['prefix']) {
                  quantityString += queryParameterValue['prefix'];
                }
                if (queryParameterValue['value']) {
                  quantityString += queryParameterValue['value'];
                }
                if (queryParameterValue['system']) {
                  quantityString = '|' + queryParameterValue['system'];
                }
                if (queryParameterValue['code']) {
                  quantityString = '|' + queryParameterValue['code'];
                }
                queryParameterValue = quantityString;
                break;
              case 'date':
              case 'dateTime':
              case 'number':
                if (queryParameterValue['value']) {
                  queryParameterValue['values'] = [queryParameterValue['value']];
                }
                if (queryParameterValue['values']) {
                  for (const dateValue of queryParameterValue['values']) {
                    queryParameterValue = [];
                    let dateString = '';
                    if (dateValue['equals']) {
                      dateString = 'eq' + dateValue['equals'];
=======
    // add FHIR queries
    for (const [resourceType, resourceObj] of Object.entries(searchParameterQueries)) {
        if (resourceType === resourceName || resourceType === 'Resource') {
            for (const [queryParameter, propertyObj] of Object.entries(resourceObj)) {
                let queryParameterValue = args[`${queryParameter}`];
                queryParameterValue = convertGraphQLParameters(queryParameterValue, args, queryParameter);
                // if just a query parameter is passed then check it
                if (queryParameterValue) {
                    // handle id differently since it is a token, but we want to do exact match
                    if (queryParameter === '_id') {
                        if (Array.isArray(queryParameterValue)) { // if array is passed then check in array
                            and_segments.push({
                                [`${propertyObj.field}`]: {
                                    $in: queryParameterValue
                                }
                            });
                        } else if (queryParameterValue.includes(',')) { // see if this is a comma separated list
                            const value_list = queryParameterValue.split(',');
                            and_segments.push({
                                [`${propertyObj.field}`]: {
                                    $in: value_list
                                }
                            });
                        } else { // single value is passed
                            and_segments.push({
                                [`${propertyObj.field}`]: queryParameterValue
                            });
                        }
                        columns.add(`${propertyObj.field}`);
                        continue; // skip processing rest of this loop
>>>>>>> 2cb06d8e
                    }
                    if (dateValue['notEquals']) {
                      dateString = 'ne' + dateValue['notEquals'];
                    }
                    if (dateValue['greaterThan']) {
                      dateString = 'gt' + dateValue['greaterThan'];
                    }
                    if (dateValue['greaterThanOrEqualTo']) {
                      dateString = 'ge' + dateValue['greaterThanOrEqualTo'];
                    }
                    if (dateValue['lessThan']) {
                      dateString = 'lt' + dateValue['lessThan'];
                    }
                    if (dateValue['lessThanOrEqualTo']) {
                      dateString = 'le' + dateValue['lessThanOrEqualTo'];
                    }
                    if (dateValue['startsAfter']) {
                      dateString = 'sa' + dateValue['startsAfter'];
                    }
                    if (dateValue['endsBefore']) {
                      dateString = 'eb' + dateValue['endsBefore'];
                    }
                    if (dateValue['approximately']) {
                      dateString = 'ap' + dateValue['approximately'];
                    }
                    if (dateString) {
                      queryParameterValue.push(dateString);
                    }
                  }
                }
                break;
            }
            if (queryParameterValue['missing'] !== null) {
              args[`${queryParameter}:missing`] = queryParameterValue['missing'];
            }
          }
        }
        // if just a query parameter is passed then check it
        if (queryParameterValue) {
          // handle id differently since it is a token, but we want to do exact match
          if (queryParameter === '_id') {
            if (Array.isArray(queryParameterValue)) {
              // if array is passed then check in array
              and_segments.push({
                [`${propertyObj.field}`]: {
                  $in: queryParameterValue,
                },
              });
            } else if (queryParameterValue.includes(',')) {
              // see if this is a comma separated list
              const value_list = queryParameterValue.split(',');
              and_segments.push({
                [`${propertyObj.field}`]: {
                  $in: value_list,
                },
              });
            } else {
              // single value is passed
              and_segments.push({
                [`${propertyObj.field}`]: queryParameterValue,
              });
            }
            columns.add(`${propertyObj.field}`);
            continue; // skip processing rest of this loop
          }
          switch (propertyObj.type) {
            case fhirFilterTypes.string:
              if (Array.isArray(queryParameterValue)) {
                // if array is passed then check in array
                and_segments.push({
                  [`${propertyObj.field}`]: {
                    $in: queryParameterValue,
                  },
                });
              } else if (queryParameterValue.includes(',')) {
                // see if this is a comma separated list
                const value_list = queryParameterValue.split(',');
                and_segments.push({
                  [`${propertyObj.field}`]: {
                    $in: value_list,
                  },
                });
              } else {
                // single value is passed
                and_segments.push({
                  [`${propertyObj.field}`]: queryParameterValue,
                });
              }
              columns.add(`${propertyObj.field}`);
              break;
            case fhirFilterTypes.uri:
              and_segments.push({ [`${propertyObj.field}`]: queryParameterValue });
              columns.add(`${propertyObj.field}`);
              break;
            case fhirFilterTypes.dateTime:
            case fhirFilterTypes.date:
            case fhirFilterTypes.period:
            case fhirFilterTypes.instant:
              if (!Array.isArray(queryParameterValue)) {
                queryParameterValue = [queryParameterValue];
              }
              for (const dateQueryItem of queryParameterValue) {
                if (propertyObj.fields) {
                  and_segments.push({
                    $or: propertyObj.fields.map((f) => {
                      return {
                        [`${f}`]: dateQueryBuilder(dateQueryItem, propertyObj.type, ''),
                      };
                    }),
                  });
                } else if (propertyObj.field === 'meta.lastUpdated') {
                  // this field stores the date as a native date so we can do faster queries
                  and_segments.push({
                    [`${propertyObj.field}`]: dateQueryBuilderNative(
                      dateQueryItem,
                      propertyObj.type,
                      ''
                    ),
                  });
                } else {
                  and_segments.push({
                    [`${propertyObj.field}`]: dateQueryBuilder(dateQueryItem, propertyObj.type, ''),
                  });
                }
              }
              columns.add(`${propertyObj.field}`);
              break;
            case fhirFilterTypes.token:
              if (!Array.isArray(queryParameterValue)) {
                queryParameterValue = [queryParameterValue];
              }
              for (const tokenQueryItem of queryParameterValue) {
                if (propertyObj.fieldFilter === "[system/@value='email']") {
                  and_segments.push(
                    tokenQueryBuilder(tokenQueryItem, 'value', `${propertyObj.field}`, 'email')
                  );
                  columns.add(`${propertyObj.field}.system`);
                  columns.add(`${propertyObj.field}.value`);
                } else if (propertyObj.fieldFilter === "[system/@value='phone']") {
                  and_segments.push(
                    tokenQueryBuilder(tokenQueryItem, 'value', `${propertyObj.field}`, 'phone')
                  );
                  columns.add(`${propertyObj.field}.system`);
                  columns.add(`${propertyObj.field}.value`);
                } else if (propertyObj.field === 'identifier') {
                  // http://www.hl7.org/fhir/search.html#token
                  and_segments.push(
                    tokenQueryBuilder(tokenQueryItem, 'value', `${propertyObj.field}`, '')
                  );
                  columns.add(`${propertyObj.field}.system`);
                  columns.add(`${propertyObj.field}.value`);
                } else if (
                  propertyObj.field === 'meta.security' ||
                  propertyObj.field === 'meta.tag'
                ) {
                  // http://www.hl7.org/fhir/search.html#token
                  and_segments.push(
                    tokenQueryBuilder(tokenQueryItem, 'code', `${propertyObj.field}`, '')
                  );
                  columns.add(`${propertyObj.field}.system`);
                  columns.add(`${propertyObj.field}.code`);
                } else {
                  and_segments.push({
                    $or: [
                      tokenQueryBuilder(tokenQueryItem, 'code', `${propertyObj.field}`, ''),
                      tokenQueryBuilder(tokenQueryItem, 'code', `${propertyObj.field}.coding`, ''),
                    ],
                  });
                  columns.add(`${propertyObj.field}.coding.system`);
                  columns.add(`${propertyObj.field}.coding.code`);
                }
              }
              break;
            case fhirFilterTypes.reference:
              if (propertyObj.target.length === 1) {
                // handle simple case without an OR to keep it simple
                const target = propertyObj.target[0];
                if (propertyObj.fields && Array.isArray(propertyObj.fields)) {
                  and_segments.push({
                    $or: propertyObj.fields.map((field) =>
                      referenceQueryBuilder(
                        queryParameterValue.includes('/')
                          ? queryParameterValue
                          : `${target}/` + queryParameterValue,
                        `${field}.reference`,
                        null
                      )
                    ),
                  });
                } else {
                  and_segments.push(
                    referenceQueryBuilder(
                      queryParameterValue.includes('/')
                        ? queryParameterValue
                        : `${target}/` + queryParameterValue,
                      `${propertyObj.field}.reference`,
                      null
                    )
                  );
                }
              } else {
                // handle multiple targets
                // if resourceType is specified then search for only those resources
                if (queryParameterValue.includes('/')) {
                  and_segments.push(
                    referenceQueryBuilder(
                      queryParameterValue,
                      `${propertyObj.field}.reference`,
                      null
                    )
                  );
                } else {
                  // else search for these ids in all the target resources
                  and_segments.push({
                    $or: propertyObj.target.map((target) =>
                      referenceQueryBuilder(
                        queryParameterValue.includes('/')
                          ? queryParameterValue
                          : `${target}/` + queryParameterValue,
                        `${propertyObj.field}.reference`,
                        null
                      )
                    ),
                  });
                }
              }
              columns.add(`${propertyObj.field}.reference`);
              break;
            default:
              throw new Error('Unknown type=' + propertyObj.type);
          }
        } else if (args[`${queryParameter}:missing`]) {
          // handle check for missing values
          const exists_flag = !isTrue(args[`${queryParameter}:missing`]);
          and_segments.push({
            [`${propertyObj.field}`]: { $exists: exists_flag },
          });
          columns.add(`${propertyObj.field}`);
        } else if (args[`${queryParameter}:contains`]) {
          and_segments.push({
            [`${propertyObj.field}`]: { $regex: args[`${queryParameter}:contains`], $options: 'i' },
          });
          columns.add(`${propertyObj.field}`);
        } else if (args[`${queryParameter}:above`]) {
          // handle check for above the passed in  value
          and_segments.push({
            [`${propertyObj.field}`]: { $gte: args[`${queryParameter}:above`] },
          });
          columns.add(`${propertyObj.field}`);
        } else if (args[`${queryParameter}:below`]) {
          // handle check for below the passed in value
          and_segments.push({
            [`${propertyObj.field}`]: { $lte: args[`${queryParameter}:below`] },
          });
          columns.add(`${propertyObj.field}`);
        }
      }
    }
  }

  /**
   * query to run on mongo
   * @type {{}}
   */
  let query = {};

  if (and_segments.length !== 0) {
    // noinspection JSUndefinedPropertyAssignment
    query.$and = and_segments;
  }

  return {
    query: query,
    columns: columns,
  };
};<|MERGE_RESOLUTION|>--- conflicted
+++ resolved
@@ -25,119 +25,123 @@
  * @return {*[]|string}
  */
 function convertGraphQLParameters(queryParameterValue, args, queryParameter) {
-    if (queryParameterValue) {
-        // un-bundle any objects coming from graphql
-        if (typeof queryParameterValue === 'object' && !Array.isArray(queryParameterValue) && queryParameterValue['searchType']) {
-            switch (queryParameterValue['searchType']) {
-                case 'string':
-                    // handle SearchString
-                    if (queryParameterValue['value']) {
-                        queryParameterValue = queryParameterValue['value'];
-                    } else if (queryParameterValue['values']) {
-                        queryParameterValue = queryParameterValue['values'];
-                    }
-                    break;
-                case 'token':
-                    if (queryParameterValue['value']) {
-                        queryParameterValue['values'] = [queryParameterValue['value']];
-                    }
-                    if (queryParameterValue['values']) {
-                        for (const token of queryParameterValue['values']) {
-                            queryParameterValue = [];
-                            let tokenString = '';
-                            if (token['system']) {
-                                tokenString = token['system'] + '|';
-                            }
-                            if (token['code']) {
-                                tokenString += token['code'];
-                            }
-                            if (token['value']) {
-                                tokenString += token['value'];
-                            }
-                            if (tokenString) {
-                                queryParameterValue.push(tokenString);
-                            }
-                        }
-                    }
-                    break;
-                case 'reference':
-                    // eslint-disable-next-line no-case-declarations
-                    let referenceText = '';
-                    if (queryParameterValue['target']) {
-                        referenceText = queryParameterValue['target'] + '/';
-                    }
-                    if (queryParameterValue['value']) {
-                        referenceText += queryParameterValue['value'];
-                    }
-                    queryParameterValue = referenceText;
-                    break;
-                case 'quantity':
-                    // eslint-disable-next-line no-case-declarations
-                    let quantityString = '';
-                    if (queryParameterValue['prefix']) {
-                        quantityString += queryParameterValue['prefix'];
-                    }
-                    if (queryParameterValue['value']) {
-                        quantityString += queryParameterValue['value'];
-                    }
-                    if (queryParameterValue['system']) {
-                        quantityString = '|' + queryParameterValue['system'];
-                    }
-                    if (queryParameterValue['code']) {
-                        quantityString = '|' + queryParameterValue['code'];
-                    }
-                    queryParameterValue = quantityString;
-                    break;
-                case 'date':
-                case 'dateTime':
-                case 'number':
-                    if (queryParameterValue['value']) {
-                        queryParameterValue['values'] = [queryParameterValue['value']];
-                    }
-                    if (queryParameterValue['values']) {
-                        for (const dateValue of queryParameterValue['values']) {
-                            queryParameterValue = [];
-                            let dateString = '';
-                            if (dateValue['equals']) {
-                                dateString = 'eq' + dateValue['equals'];
-                            }
-                            if (dateValue['notEquals']) {
-                                dateString = 'ne' + dateValue['notEquals'];
-                            }
-                            if (dateValue['greaterThan']) {
-                                dateString = 'gt' + dateValue['greaterThan'];
-                            }
-                            if (dateValue['greaterThanOrEqualTo']) {
-                                dateString = 'ge' + dateValue['greaterThanOrEqualTo'];
-                            }
-                            if (dateValue['lessThan']) {
-                                dateString = 'lt' + dateValue['lessThan'];
-                            }
-                            if (dateValue['lessThanOrEqualTo']) {
-                                dateString = 'le' + dateValue['lessThanOrEqualTo'];
-                            }
-                            if (dateValue['startsAfter']) {
-                                dateString = 'sa' + dateValue['startsAfter'];
-                            }
-                            if (dateValue['endsBefore']) {
-                                dateString = 'eb' + dateValue['endsBefore'];
-                            }
-                            if (dateValue['approximately']) {
-                                dateString = 'ap' + dateValue['approximately'];
-                            }
-                            if (dateString) {
-                                queryParameterValue.push(dateString);
-                            }
-                        }
-                    }
-                    break;
+  if (queryParameterValue) {
+    // un-bundle any objects coming from graphql
+    if (
+      typeof queryParameterValue === 'object' &&
+      !Array.isArray(queryParameterValue) &&
+      queryParameterValue['searchType']
+    ) {
+      switch (queryParameterValue['searchType']) {
+        case 'string':
+          // handle SearchString
+          if (queryParameterValue['value']) {
+            queryParameterValue = queryParameterValue['value'];
+          } else if (queryParameterValue['values']) {
+            queryParameterValue = queryParameterValue['values'];
+          }
+          break;
+        case 'token':
+          if (queryParameterValue['value']) {
+            queryParameterValue['values'] = [queryParameterValue['value']];
+          }
+          if (queryParameterValue['values']) {
+            for (const token of queryParameterValue['values']) {
+              queryParameterValue = [];
+              let tokenString = '';
+              if (token['system']) {
+                tokenString = token['system'] + '|';
+              }
+              if (token['code']) {
+                tokenString += token['code'];
+              }
+              if (token['value']) {
+                tokenString += token['value'];
+              }
+              if (tokenString) {
+                queryParameterValue.push(tokenString);
+              }
             }
-            if (queryParameterValue['missing'] !== null) {
-                args[`${queryParameter}:missing`] = queryParameterValue['missing'];
+          }
+          break;
+        case 'reference':
+          // eslint-disable-next-line no-case-declarations
+          let referenceText = '';
+          if (queryParameterValue['target']) {
+            referenceText = queryParameterValue['target'] + '/';
+          }
+          if (queryParameterValue['value']) {
+            referenceText += queryParameterValue['value'];
+          }
+          queryParameterValue = referenceText;
+          break;
+        case 'quantity':
+          // eslint-disable-next-line no-case-declarations
+          let quantityString = '';
+          if (queryParameterValue['prefix']) {
+            quantityString += queryParameterValue['prefix'];
+          }
+          if (queryParameterValue['value']) {
+            quantityString += queryParameterValue['value'];
+          }
+          if (queryParameterValue['system']) {
+            quantityString = '|' + queryParameterValue['system'];
+          }
+          if (queryParameterValue['code']) {
+            quantityString = '|' + queryParameterValue['code'];
+          }
+          queryParameterValue = quantityString;
+          break;
+        case 'date':
+        case 'dateTime':
+        case 'number':
+          if (queryParameterValue['value']) {
+            queryParameterValue['values'] = [queryParameterValue['value']];
+          }
+          if (queryParameterValue['values']) {
+            for (const dateValue of queryParameterValue['values']) {
+              queryParameterValue = [];
+              let dateString = '';
+              if (dateValue['equals']) {
+                dateString = 'eq' + dateValue['equals'];
+              }
+              if (dateValue['notEquals']) {
+                dateString = 'ne' + dateValue['notEquals'];
+              }
+              if (dateValue['greaterThan']) {
+                dateString = 'gt' + dateValue['greaterThan'];
+              }
+              if (dateValue['greaterThanOrEqualTo']) {
+                dateString = 'ge' + dateValue['greaterThanOrEqualTo'];
+              }
+              if (dateValue['lessThan']) {
+                dateString = 'lt' + dateValue['lessThan'];
+              }
+              if (dateValue['lessThanOrEqualTo']) {
+                dateString = 'le' + dateValue['lessThanOrEqualTo'];
+              }
+              if (dateValue['startsAfter']) {
+                dateString = 'sa' + dateValue['startsAfter'];
+              }
+              if (dateValue['endsBefore']) {
+                dateString = 'eb' + dateValue['endsBefore'];
+              }
+              if (dateValue['approximately']) {
+                dateString = 'ap' + dateValue['approximately'];
+              }
+              if (dateString) {
+                queryParameterValue.push(dateString);
+              }
             }
-        }
+          }
+          break;
+      }
+      if (queryParameterValue['missing'] !== null) {
+        args[`${queryParameter}:missing`] = queryParameterValue['missing'];
+      }
     }
-    return queryParameterValue;
+  }
+  return queryParameterValue;
 }
 
 /**
@@ -176,160 +180,12 @@
    */
   let and_segments = [];
 
-<<<<<<< HEAD
   // add FHIR queries
   for (const [resourceType, resourceObj] of Object.entries(searchParameterQueries)) {
     if (resourceType === resourceName || resourceType === 'Resource') {
       for (const [queryParameter, propertyObj] of Object.entries(resourceObj)) {
         let queryParameterValue = args[`${queryParameter}`];
-        if (queryParameterValue) {
-          // un-bundle any objects coming from graphql
-          if (
-            typeof queryParameterValue === 'object' &&
-            !Array.isArray(queryParameterValue) &&
-            queryParameterValue['searchType']
-          ) {
-            switch (queryParameterValue['searchType']) {
-              case 'string':
-                // handle SearchString
-                if (queryParameterValue['value']) {
-                  queryParameterValue = queryParameterValue['value'];
-                } else if (queryParameterValue['values']) {
-                  queryParameterValue = queryParameterValue['values'];
-                }
-                break;
-              case 'token':
-                if (queryParameterValue['value']) {
-                  queryParameterValue['values'] = [queryParameterValue['value']];
-                }
-                if (queryParameterValue['values']) {
-                  for (const token of queryParameterValue['values']) {
-                    queryParameterValue = [];
-                    let tokenString = '';
-                    if (token['system']) {
-                      tokenString = token['system'] + '|';
-                    }
-                    if (token['code']) {
-                      tokenString += token['code'];
-                    }
-                    if (token['value']) {
-                      tokenString += token['value'];
-                    }
-                    if (tokenString) {
-                      queryParameterValue.push(tokenString);
-                    }
-                  }
-                }
-                break;
-              case 'reference':
-                // eslint-disable-next-line no-case-declarations
-                let referenceText = '';
-                if (queryParameterValue['target']) {
-                  referenceText = queryParameterValue['target'] + '/';
-                }
-                if (queryParameterValue['value']) {
-                  referenceText += queryParameterValue['value'];
-                }
-                queryParameterValue = referenceText;
-                break;
-              case 'quantity':
-                // eslint-disable-next-line no-case-declarations
-                let quantityString = '';
-                if (queryParameterValue['prefix']) {
-                  quantityString += queryParameterValue['prefix'];
-                }
-                if (queryParameterValue['value']) {
-                  quantityString += queryParameterValue['value'];
-                }
-                if (queryParameterValue['system']) {
-                  quantityString = '|' + queryParameterValue['system'];
-                }
-                if (queryParameterValue['code']) {
-                  quantityString = '|' + queryParameterValue['code'];
-                }
-                queryParameterValue = quantityString;
-                break;
-              case 'date':
-              case 'dateTime':
-              case 'number':
-                if (queryParameterValue['value']) {
-                  queryParameterValue['values'] = [queryParameterValue['value']];
-                }
-                if (queryParameterValue['values']) {
-                  for (const dateValue of queryParameterValue['values']) {
-                    queryParameterValue = [];
-                    let dateString = '';
-                    if (dateValue['equals']) {
-                      dateString = 'eq' + dateValue['equals'];
-=======
-    // add FHIR queries
-    for (const [resourceType, resourceObj] of Object.entries(searchParameterQueries)) {
-        if (resourceType === resourceName || resourceType === 'Resource') {
-            for (const [queryParameter, propertyObj] of Object.entries(resourceObj)) {
-                let queryParameterValue = args[`${queryParameter}`];
-                queryParameterValue = convertGraphQLParameters(queryParameterValue, args, queryParameter);
-                // if just a query parameter is passed then check it
-                if (queryParameterValue) {
-                    // handle id differently since it is a token, but we want to do exact match
-                    if (queryParameter === '_id') {
-                        if (Array.isArray(queryParameterValue)) { // if array is passed then check in array
-                            and_segments.push({
-                                [`${propertyObj.field}`]: {
-                                    $in: queryParameterValue
-                                }
-                            });
-                        } else if (queryParameterValue.includes(',')) { // see if this is a comma separated list
-                            const value_list = queryParameterValue.split(',');
-                            and_segments.push({
-                                [`${propertyObj.field}`]: {
-                                    $in: value_list
-                                }
-                            });
-                        } else { // single value is passed
-                            and_segments.push({
-                                [`${propertyObj.field}`]: queryParameterValue
-                            });
-                        }
-                        columns.add(`${propertyObj.field}`);
-                        continue; // skip processing rest of this loop
->>>>>>> 2cb06d8e
-                    }
-                    if (dateValue['notEquals']) {
-                      dateString = 'ne' + dateValue['notEquals'];
-                    }
-                    if (dateValue['greaterThan']) {
-                      dateString = 'gt' + dateValue['greaterThan'];
-                    }
-                    if (dateValue['greaterThanOrEqualTo']) {
-                      dateString = 'ge' + dateValue['greaterThanOrEqualTo'];
-                    }
-                    if (dateValue['lessThan']) {
-                      dateString = 'lt' + dateValue['lessThan'];
-                    }
-                    if (dateValue['lessThanOrEqualTo']) {
-                      dateString = 'le' + dateValue['lessThanOrEqualTo'];
-                    }
-                    if (dateValue['startsAfter']) {
-                      dateString = 'sa' + dateValue['startsAfter'];
-                    }
-                    if (dateValue['endsBefore']) {
-                      dateString = 'eb' + dateValue['endsBefore'];
-                    }
-                    if (dateValue['approximately']) {
-                      dateString = 'ap' + dateValue['approximately'];
-                    }
-                    if (dateString) {
-                      queryParameterValue.push(dateString);
-                    }
-                  }
-                }
-                break;
-            }
-            if (queryParameterValue['missing'] !== null) {
-              args[`${queryParameter}:missing`] = queryParameterValue['missing'];
-            }
-          }
-        }
+        queryParameterValue = convertGraphQLParameters(queryParameterValue, args, queryParameter);
         // if just a query parameter is passed then check it
         if (queryParameterValue) {
           // handle id differently since it is a token, but we want to do exact match
