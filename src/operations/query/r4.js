<<<<<<< HEAD
const {
    dateQueryBuilder,
    referenceQueryBuilder,
    tokenQueryBuilder,
    dateQueryBuilderNative
} = require('../../utils/querybuilder.util');
const { isTrue } = require('../../utils/isTrue');

const { fhirFilterTypes } = require('./customQueries');
const { searchParameterQueries } = require('../../searchParameters/searchParameters');
=======
const {fhirFilterTypes} = require('./customQueries');
const {searchParameterQueries} = require('../../searchParameters/searchParameters');
const {filterById} = require('./filters/id');
const {filterByString} = require('./filters/string');
const {filterByUri} = require('./filters/uri');
const {filterByDateTime} = require('./filters/dateTime');
const {filterByToken} = require('./filters/token');
const {filterByReference} = require('./filters/reference');
const {filterByMissing} = require('./filters/missing');
const {filterByContains} = require('./filters/contains');
const {filterByAboveAndBelow, filterByAbove, filterByBelow} = require('./filters/aboveAndBelow');
const {convertGraphQLParameters} = require('./convertGraphQLParameters');
>>>>>>> 75a5a320

// /**
//  * @type {import('winston').logger}
//  */
// const logger = require('@asymmetrik/node-fhir-server-core').loggers.get();

/**
 * Builds a mongo query for search parameters
 * @param {string} resourceName
 * @param {Object} args
 * @returns {{query:import('mongodb').Document, columns: Set}} A query object to use with Mongo
 */
module.exports.buildR4SearchQuery = (resourceName, args) => {
    // some of these parameters we used wrong in the past but have to map them to maintain backwards compatibility
    // ---- start of backward compatibility mappings ---
    if (args['source'] && !args['_source']) {
        args['_source'] = args['source'];
    }
    if (args['id'] && !args['_id']) {
        args['_id'] = args['id'];
    }
    if (args['id:above'] && !args['_id:above']) {
        args['_id:above'] = args['id:above'];
    }
    if (args['id:below'] && !args['_id:below']) {
        args['_id:below'] = args['id:below'];
    }
    if (args['onset_date'] && !args['onset-date']) {
        args['onset-date'] = args['onset_date'];
    }

    // ---- end of backward compatibility mappings ---

    /**
     * list of columns used in the query
     * this is used to pick index hints
     * @type {Set}
     */
    let columns = new Set();
    /**
     * and segments
     * these are combined to create the query
     * @type {Object[]}
     */
    let and_segments = [];

    // add FHIR queries
    for (const [resourceType, resourceObj] of Object.entries(searchParameterQueries)) {
        if (resourceType === resourceName || resourceType === 'Resource') {
            for (const [ /** @type {string} **/ queryParameter,
                /** @type {import('../common/types').SearchParameterDefinition} **/ propertyObj]
                of Object.entries(resourceObj)) {
                /**
                 * @type {string | string[]}
                 */
                let queryParameterValue = args[`${queryParameter}`];
                queryParameterValue = convertGraphQLParameters(
                    queryParameterValue,
                    args,
                    queryParameter
                );
                // if just a query parameter is passed then check it
                if (queryParameterValue) {
                    // handle id differently since it is a token, but we want to do exact match
                    if (queryParameter === '_id') {
<<<<<<< HEAD
                        if (Array.isArray(queryParameterValue)) {
                            // if array is passed then check in array
                            and_segments.push({
                                [`${propertyObj.field}`]: {
                                    $in: queryParameterValue
                                }
                            });
                        } else if (queryParameterValue.includes(',')) {
                            // see if this is a comma separated list
                            const value_list = queryParameterValue.split(',');
                            and_segments.push({
                                [`${propertyObj.field}`]: {
                                    $in: value_list
                                }
                            });
                        } else {
                            // single value is passed
                            and_segments.push({
                                [`${propertyObj.field}`]: queryParameterValue
                            });
                        }
                        columns.add(`${propertyObj.field}`);
=======
                        filterById(queryParameterValue, and_segments, propertyObj, columns);
>>>>>>> 75a5a320
                        continue; // skip processing rest of this loop
                    }
                    switch (propertyObj.type) {
                        case fhirFilterTypes.string:
<<<<<<< HEAD
                            if (Array.isArray(queryParameterValue)) {
                                // if array is passed then check in array
                                and_segments.push({
                                    [`${propertyObj.field}`]: {
                                        $in: queryParameterValue
                                    }
                                });
                            } else if (queryParameterValue.includes(',')) {
                                // see if this is a comma separated list
                                const value_list = queryParameterValue.split(',');
                                and_segments.push({
                                    [`${propertyObj.field}`]: {
                                        $in: value_list
                                    }
                                });
                            } else {
                                // single value is passed
                                and_segments.push({
                                    [`${propertyObj.field}`]: queryParameterValue
                                });
                            }
                            columns.add(`${propertyObj.field}`);
                            break;
                        case fhirFilterTypes.uri:
                            and_segments.push({ [`${propertyObj.field}`]: queryParameterValue });
                            columns.add(`${propertyObj.field}`);
=======
                            filterByString(queryParameterValue, and_segments, propertyObj, columns);
                            break;
                        case fhirFilterTypes.uri:
                            filterByUri(and_segments, propertyObj, queryParameterValue, columns);
>>>>>>> 75a5a320
                            break;
                        case fhirFilterTypes.dateTime:
                        case fhirFilterTypes.date:
                        case fhirFilterTypes.period:
                        case fhirFilterTypes.instant:
<<<<<<< HEAD
                            if (!Array.isArray(queryParameterValue)) {
                                queryParameterValue = [queryParameterValue];
                            }

                            for (const dateQueryItem of queryParameterValue) {
                                // prettier-ignore
                                // eslint-disable-next-line security/detect-object-injection
                                const resourceSearch = searchParameterQueries[resourceName];
                                const hasDateParam = resourceSearch[fhirFilterTypes.date];
                                const isDateSearchingPeriod = hasDateParam
                                    ? hasDateParam['field'] === 'period'
                                    : false;
                                if (isDateSearchingPeriod) {
                                    and_segments.push({
                                        ['period.start']: dateQueryBuilder(
                                            `le${dateQueryItem.slice(2)}`,
                                            propertyObj.type,
                                            ''
                                        )
                                    });
                                    and_segments.push({
                                        ['period.end']: dateQueryBuilder(
                                            `ge${dateQueryItem.slice(2)}`,
                                            propertyObj.type,
                                            ''
                                        )
                                    });
                                } else if (propertyObj.fields) {
                                    and_segments.push({
                                        $or: propertyObj.fields.map((f) => {
                                            return {
                                                [`${f}`]: dateQueryBuilder(
                                                    dateQueryItem,
                                                    propertyObj.type,
                                                    ''
                                                )
                                            };
                                        })
                                    });
                                } else if (propertyObj.field === 'meta.lastUpdated') {
                                    // this field stores the date as a native date so we can do faster queries
                                    and_segments.push({
                                        [`${propertyObj.field}`]: dateQueryBuilderNative(
                                            dateQueryItem,
                                            propertyObj.type,
                                            ''
                                        )
                                    });
                                } else {
                                    and_segments.push({
                                        [`${propertyObj.field}`]: dateQueryBuilder(
                                            dateQueryItem,
                                            propertyObj.type,
                                            ''
                                        )
                                    });
                                }
                            }
                            columns.add(`${propertyObj.field}`);
                            break;
                        case fhirFilterTypes.token:
                            if (!Array.isArray(queryParameterValue)) {
                                queryParameterValue = [queryParameterValue];
                            }
                            for (const tokenQueryItem of queryParameterValue) {
                                if (propertyObj.fieldFilter === "[system/@value='email']") {
                                    and_segments.push(
                                        tokenQueryBuilder(
                                            tokenQueryItem,
                                            'value',
                                            `${propertyObj.field}`,
                                            'email'
                                        )
                                    );
                                    columns.add(`${propertyObj.field}.system`);
                                    columns.add(`${propertyObj.field}.value`);
                                } else if (propertyObj.fieldFilter === "[system/@value='phone']") {
                                    and_segments.push(
                                        tokenQueryBuilder(
                                            tokenQueryItem,
                                            'value',
                                            `${propertyObj.field}`,
                                            'phone'
                                        )
                                    );
                                    columns.add(`${propertyObj.field}.system`);
                                    columns.add(`${propertyObj.field}.value`);
                                } else if (propertyObj.field === 'identifier') {
                                    // http://www.hl7.org/fhir/search.html#token
                                    and_segments.push(
                                        tokenQueryBuilder(
                                            tokenQueryItem,
                                            'value',
                                            `${propertyObj.field}`,
                                            ''
                                        )
                                    );
                                    columns.add(`${propertyObj.field}.system`);
                                    columns.add(`${propertyObj.field}.value`);
                                } else if (
                                    propertyObj.field === 'meta.security' ||
                                    propertyObj.field === 'meta.tag'
                                ) {
                                    // http://www.hl7.org/fhir/search.html#token
                                    and_segments.push(
                                        tokenQueryBuilder(
                                            tokenQueryItem,
                                            'code',
                                            `${propertyObj.field}`,
                                            ''
                                        )
                                    );
                                    columns.add(`${propertyObj.field}.system`);
                                    columns.add(`${propertyObj.field}.code`);
                                } else {
                                    and_segments.push({
                                        $or: [
                                            tokenQueryBuilder(
                                                tokenQueryItem,
                                                'code',
                                                `${propertyObj.field}`,
                                                ''
                                            ),
                                            tokenQueryBuilder(
                                                tokenQueryItem,
                                                'code',
                                                `${propertyObj.field}.coding`,
                                                ''
                                            )
                                        ]
                                    });
                                    columns.add(`${propertyObj.field}.coding.system`);
                                    columns.add(`${propertyObj.field}.coding.code`);
                                }
                            }
                            break;
                        case fhirFilterTypes.reference:
                            if (propertyObj.target.length === 1) {
                                // handle simple case without an OR to keep it simple
                                const target = propertyObj.target[0];
                                if (propertyObj.fields && Array.isArray(propertyObj.fields)) {
                                    and_segments.push({
                                        $or: propertyObj.fields.map((field) =>
                                            referenceQueryBuilder(
                                                queryParameterValue.includes('/')
                                                    ? queryParameterValue
                                                    : `${target}/` + queryParameterValue,
                                                `${field}.reference`,
                                                null
                                            )
                                        )
                                    });
                                } else {
                                    and_segments.push(
                                        referenceQueryBuilder(
                                            queryParameterValue.includes('/')
                                                ? queryParameterValue
                                                : `${target}/` + queryParameterValue,
                                            `${propertyObj.field}.reference`,
                                            null
                                        )
                                    );
                                }
                            } else {
                                // handle multiple targets
                                // if resourceType is specified then search for only those resources
                                if (queryParameterValue.includes('/')) {
                                    and_segments.push(
                                        referenceQueryBuilder(
                                            queryParameterValue,
                                            `${propertyObj.field}.reference`,
                                            null
                                        )
                                    );
                                } else {
                                    // else search for these ids in all the target resources
                                    and_segments.push({
                                        $or: propertyObj.target.map((target) =>
                                            referenceQueryBuilder(
                                                queryParameterValue.includes('/')
                                                    ? queryParameterValue
                                                    : `${target}/` + queryParameterValue,
                                                `${propertyObj.field}.reference`,
                                                null
                                            )
                                        )
                                    });
                                }
                            }
                            columns.add(`${propertyObj.field}.reference`);
=======
                            filterByDateTime(queryParameterValue, propertyObj, and_segments, resourceName, columns);
                            break;
                        case fhirFilterTypes.token:
                            filterByToken(queryParameterValue, propertyObj, and_segments, columns);
                            break;
                        case fhirFilterTypes.reference:
                            filterByReference(propertyObj, and_segments, queryParameterValue, columns);
>>>>>>> 75a5a320
                            break;
                        default:
                            throw new Error('Unknown type=' + propertyObj.type);
                    }
                } else if (args[`${queryParameter}:missing`]) {
<<<<<<< HEAD
                    // handle check for missing values
                    const missing_flag = isTrue(args[`${queryParameter}:missing`]);
                    if (missing_flag === true) {
                        // https://www.mongodb.com/docs/manual/tutorial/query-for-null-fields/#equality-filter
                        // if we are looking for resources where this is missing
                        and_segments.push({
                            [`${propertyObj.field}`]: null
                        });
                    } else {
                        // if we are looking for resources where this is NOT missing
                        // http://docs.mongodb.org/manual/reference/operator/query/ne/
                        and_segments.push({
                            [`${propertyObj.field}`]: { $ne: null }
                        });
                    }
                    columns.add(`${propertyObj.field}`);
                } else if (args[`${queryParameter}:contains`]) {
                    and_segments.push({
                        [`${propertyObj.field || paramMatch(propertyObj.fields, queryParameter)}`]:
                            {
                                $regex: args[`${queryParameter}:contains`],
                                $options: 'i'
                            }
                    });
                    columns.add(`${propertyObj.field}`);
                } else if (args[`${queryParameter}:above`] && args[`${queryParameter}:below`]) {
                    and_segments.push({
                        [`${propertyObj.field}`]: {
                            $gt: args[`${queryParameter}:above`],
                            $lt: args[`${queryParameter}:below`]
                        }
                    });
                    columns.add(`${propertyObj.field}`);
                } else if (args[`${queryParameter}:above`]) {
                    // handle check for above the passed in  value
                    and_segments.push({
                        [`${propertyObj.field}`]: { $gt: args[`${queryParameter}:above`] }
                    });
                    columns.add(`${propertyObj.field}`);
                } else if (args[`${queryParameter}:below`]) {
                    // handle check for below the passed in value
                    and_segments.push({
                        [`${propertyObj.field}`]: { $lt: args[`${queryParameter}:below`] }
                    });
                    columns.add(`${propertyObj.field}`);
=======
                    filterByMissing(args, queryParameter, and_segments, propertyObj, columns);
                } else if (args[`${queryParameter}:contains`]) {
                    filterByContains(and_segments, propertyObj, queryParameter, args, columns);
                } else if (args[`${queryParameter}:above`] && args[`${queryParameter}:below`]) {
                    filterByAboveAndBelow(and_segments, propertyObj, args, queryParameter, columns);
                } else if (args[`${queryParameter}:above`]) {
                    filterByAbove(and_segments, propertyObj, args, queryParameter, columns);
                } else if (args[`${queryParameter}:below`]) {
                    filterByBelow(and_segments, propertyObj, args, queryParameter, columns);
>>>>>>> 75a5a320
                }
            }
        }
    }

    /**
     * query to run on mongo
     * @type {{$and: Object[]}}
     */
    let query = {};
    if (and_segments.length !== 0) {
        // noinspection JSUndefinedPropertyAssignment
        query.$and = and_segments;
    }

    return {
        query: query,
        columns: columns
    };
};<|MERGE_RESOLUTION|>--- conflicted
+++ resolved
@@ -1,28 +1,15 @@
-<<<<<<< HEAD
-const {
-    dateQueryBuilder,
-    referenceQueryBuilder,
-    tokenQueryBuilder,
-    dateQueryBuilderNative
-} = require('../../utils/querybuilder.util');
-const { isTrue } = require('../../utils/isTrue');
-
 const { fhirFilterTypes } = require('./customQueries');
 const { searchParameterQueries } = require('../../searchParameters/searchParameters');
-=======
-const {fhirFilterTypes} = require('./customQueries');
-const {searchParameterQueries} = require('../../searchParameters/searchParameters');
-const {filterById} = require('./filters/id');
-const {filterByString} = require('./filters/string');
-const {filterByUri} = require('./filters/uri');
-const {filterByDateTime} = require('./filters/dateTime');
-const {filterByToken} = require('./filters/token');
-const {filterByReference} = require('./filters/reference');
-const {filterByMissing} = require('./filters/missing');
-const {filterByContains} = require('./filters/contains');
-const {filterByAboveAndBelow, filterByAbove, filterByBelow} = require('./filters/aboveAndBelow');
-const {convertGraphQLParameters} = require('./convertGraphQLParameters');
->>>>>>> 75a5a320
+const { filterById } = require('./filters/id');
+const { filterByString } = require('./filters/string');
+const { filterByUri } = require('./filters/uri');
+const { filterByDateTime } = require('./filters/dateTime');
+const { filterByToken } = require('./filters/token');
+const { filterByReference } = require('./filters/reference');
+const { filterByMissing } = require('./filters/missing');
+const { filterByContains } = require('./filters/contains');
+const { filterByAboveAndBelow, filterByAbove, filterByBelow } = require('./filters/aboveAndBelow');
+const { convertGraphQLParameters } = require('./convertGraphQLParameters');
 
 // /**
 //  * @type {import('winston').logger}
@@ -72,9 +59,10 @@
     // add FHIR queries
     for (const [resourceType, resourceObj] of Object.entries(searchParameterQueries)) {
         if (resourceType === resourceName || resourceType === 'Resource') {
-            for (const [ /** @type {string} **/ queryParameter,
-                /** @type {import('../common/types').SearchParameterDefinition} **/ propertyObj]
-                of Object.entries(resourceObj)) {
+            for (const [
+                /** @type {string} **/ queryParameter,
+                /** @type {import('../common/types').SearchParameterDefinition} **/ propertyObj
+            ] of Object.entries(resourceObj)) {
                 /**
                  * @type {string | string[]}
                  */
@@ -88,326 +76,43 @@
                 if (queryParameterValue) {
                     // handle id differently since it is a token, but we want to do exact match
                     if (queryParameter === '_id') {
-<<<<<<< HEAD
-                        if (Array.isArray(queryParameterValue)) {
-                            // if array is passed then check in array
-                            and_segments.push({
-                                [`${propertyObj.field}`]: {
-                                    $in: queryParameterValue
-                                }
-                            });
-                        } else if (queryParameterValue.includes(',')) {
-                            // see if this is a comma separated list
-                            const value_list = queryParameterValue.split(',');
-                            and_segments.push({
-                                [`${propertyObj.field}`]: {
-                                    $in: value_list
-                                }
-                            });
-                        } else {
-                            // single value is passed
-                            and_segments.push({
-                                [`${propertyObj.field}`]: queryParameterValue
-                            });
-                        }
-                        columns.add(`${propertyObj.field}`);
-=======
                         filterById(queryParameterValue, and_segments, propertyObj, columns);
->>>>>>> 75a5a320
                         continue; // skip processing rest of this loop
                     }
                     switch (propertyObj.type) {
                         case fhirFilterTypes.string:
-<<<<<<< HEAD
-                            if (Array.isArray(queryParameterValue)) {
-                                // if array is passed then check in array
-                                and_segments.push({
-                                    [`${propertyObj.field}`]: {
-                                        $in: queryParameterValue
-                                    }
-                                });
-                            } else if (queryParameterValue.includes(',')) {
-                                // see if this is a comma separated list
-                                const value_list = queryParameterValue.split(',');
-                                and_segments.push({
-                                    [`${propertyObj.field}`]: {
-                                        $in: value_list
-                                    }
-                                });
-                            } else {
-                                // single value is passed
-                                and_segments.push({
-                                    [`${propertyObj.field}`]: queryParameterValue
-                                });
-                            }
-                            columns.add(`${propertyObj.field}`);
-                            break;
-                        case fhirFilterTypes.uri:
-                            and_segments.push({ [`${propertyObj.field}`]: queryParameterValue });
-                            columns.add(`${propertyObj.field}`);
-=======
                             filterByString(queryParameterValue, and_segments, propertyObj, columns);
                             break;
                         case fhirFilterTypes.uri:
                             filterByUri(and_segments, propertyObj, queryParameterValue, columns);
->>>>>>> 75a5a320
                             break;
                         case fhirFilterTypes.dateTime:
                         case fhirFilterTypes.date:
                         case fhirFilterTypes.period:
                         case fhirFilterTypes.instant:
-<<<<<<< HEAD
-                            if (!Array.isArray(queryParameterValue)) {
-                                queryParameterValue = [queryParameterValue];
-                            }
-
-                            for (const dateQueryItem of queryParameterValue) {
-                                // prettier-ignore
-                                // eslint-disable-next-line security/detect-object-injection
-                                const resourceSearch = searchParameterQueries[resourceName];
-                                const hasDateParam = resourceSearch[fhirFilterTypes.date];
-                                const isDateSearchingPeriod = hasDateParam
-                                    ? hasDateParam['field'] === 'period'
-                                    : false;
-                                if (isDateSearchingPeriod) {
-                                    and_segments.push({
-                                        ['period.start']: dateQueryBuilder(
-                                            `le${dateQueryItem.slice(2)}`,
-                                            propertyObj.type,
-                                            ''
-                                        )
-                                    });
-                                    and_segments.push({
-                                        ['period.end']: dateQueryBuilder(
-                                            `ge${dateQueryItem.slice(2)}`,
-                                            propertyObj.type,
-                                            ''
-                                        )
-                                    });
-                                } else if (propertyObj.fields) {
-                                    and_segments.push({
-                                        $or: propertyObj.fields.map((f) => {
-                                            return {
-                                                [`${f}`]: dateQueryBuilder(
-                                                    dateQueryItem,
-                                                    propertyObj.type,
-                                                    ''
-                                                )
-                                            };
-                                        })
-                                    });
-                                } else if (propertyObj.field === 'meta.lastUpdated') {
-                                    // this field stores the date as a native date so we can do faster queries
-                                    and_segments.push({
-                                        [`${propertyObj.field}`]: dateQueryBuilderNative(
-                                            dateQueryItem,
-                                            propertyObj.type,
-                                            ''
-                                        )
-                                    });
-                                } else {
-                                    and_segments.push({
-                                        [`${propertyObj.field}`]: dateQueryBuilder(
-                                            dateQueryItem,
-                                            propertyObj.type,
-                                            ''
-                                        )
-                                    });
-                                }
-                            }
-                            columns.add(`${propertyObj.field}`);
-                            break;
-                        case fhirFilterTypes.token:
-                            if (!Array.isArray(queryParameterValue)) {
-                                queryParameterValue = [queryParameterValue];
-                            }
-                            for (const tokenQueryItem of queryParameterValue) {
-                                if (propertyObj.fieldFilter === "[system/@value='email']") {
-                                    and_segments.push(
-                                        tokenQueryBuilder(
-                                            tokenQueryItem,
-                                            'value',
-                                            `${propertyObj.field}`,
-                                            'email'
-                                        )
-                                    );
-                                    columns.add(`${propertyObj.field}.system`);
-                                    columns.add(`${propertyObj.field}.value`);
-                                } else if (propertyObj.fieldFilter === "[system/@value='phone']") {
-                                    and_segments.push(
-                                        tokenQueryBuilder(
-                                            tokenQueryItem,
-                                            'value',
-                                            `${propertyObj.field}`,
-                                            'phone'
-                                        )
-                                    );
-                                    columns.add(`${propertyObj.field}.system`);
-                                    columns.add(`${propertyObj.field}.value`);
-                                } else if (propertyObj.field === 'identifier') {
-                                    // http://www.hl7.org/fhir/search.html#token
-                                    and_segments.push(
-                                        tokenQueryBuilder(
-                                            tokenQueryItem,
-                                            'value',
-                                            `${propertyObj.field}`,
-                                            ''
-                                        )
-                                    );
-                                    columns.add(`${propertyObj.field}.system`);
-                                    columns.add(`${propertyObj.field}.value`);
-                                } else if (
-                                    propertyObj.field === 'meta.security' ||
-                                    propertyObj.field === 'meta.tag'
-                                ) {
-                                    // http://www.hl7.org/fhir/search.html#token
-                                    and_segments.push(
-                                        tokenQueryBuilder(
-                                            tokenQueryItem,
-                                            'code',
-                                            `${propertyObj.field}`,
-                                            ''
-                                        )
-                                    );
-                                    columns.add(`${propertyObj.field}.system`);
-                                    columns.add(`${propertyObj.field}.code`);
-                                } else {
-                                    and_segments.push({
-                                        $or: [
-                                            tokenQueryBuilder(
-                                                tokenQueryItem,
-                                                'code',
-                                                `${propertyObj.field}`,
-                                                ''
-                                            ),
-                                            tokenQueryBuilder(
-                                                tokenQueryItem,
-                                                'code',
-                                                `${propertyObj.field}.coding`,
-                                                ''
-                                            )
-                                        ]
-                                    });
-                                    columns.add(`${propertyObj.field}.coding.system`);
-                                    columns.add(`${propertyObj.field}.coding.code`);
-                                }
-                            }
-                            break;
-                        case fhirFilterTypes.reference:
-                            if (propertyObj.target.length === 1) {
-                                // handle simple case without an OR to keep it simple
-                                const target = propertyObj.target[0];
-                                if (propertyObj.fields && Array.isArray(propertyObj.fields)) {
-                                    and_segments.push({
-                                        $or: propertyObj.fields.map((field) =>
-                                            referenceQueryBuilder(
-                                                queryParameterValue.includes('/')
-                                                    ? queryParameterValue
-                                                    : `${target}/` + queryParameterValue,
-                                                `${field}.reference`,
-                                                null
-                                            )
-                                        )
-                                    });
-                                } else {
-                                    and_segments.push(
-                                        referenceQueryBuilder(
-                                            queryParameterValue.includes('/')
-                                                ? queryParameterValue
-                                                : `${target}/` + queryParameterValue,
-                                            `${propertyObj.field}.reference`,
-                                            null
-                                        )
-                                    );
-                                }
-                            } else {
-                                // handle multiple targets
-                                // if resourceType is specified then search for only those resources
-                                if (queryParameterValue.includes('/')) {
-                                    and_segments.push(
-                                        referenceQueryBuilder(
-                                            queryParameterValue,
-                                            `${propertyObj.field}.reference`,
-                                            null
-                                        )
-                                    );
-                                } else {
-                                    // else search for these ids in all the target resources
-                                    and_segments.push({
-                                        $or: propertyObj.target.map((target) =>
-                                            referenceQueryBuilder(
-                                                queryParameterValue.includes('/')
-                                                    ? queryParameterValue
-                                                    : `${target}/` + queryParameterValue,
-                                                `${propertyObj.field}.reference`,
-                                                null
-                                            )
-                                        )
-                                    });
-                                }
-                            }
-                            columns.add(`${propertyObj.field}.reference`);
-=======
-                            filterByDateTime(queryParameterValue, propertyObj, and_segments, resourceName, columns);
+                            filterByDateTime(
+                                queryParameterValue,
+                                propertyObj,
+                                and_segments,
+                                resourceName,
+                                columns
+                            );
                             break;
                         case fhirFilterTypes.token:
                             filterByToken(queryParameterValue, propertyObj, and_segments, columns);
                             break;
                         case fhirFilterTypes.reference:
-                            filterByReference(propertyObj, and_segments, queryParameterValue, columns);
->>>>>>> 75a5a320
+                            filterByReference(
+                                propertyObj,
+                                and_segments,
+                                queryParameterValue,
+                                columns
+                            );
                             break;
                         default:
                             throw new Error('Unknown type=' + propertyObj.type);
                     }
                 } else if (args[`${queryParameter}:missing`]) {
-<<<<<<< HEAD
-                    // handle check for missing values
-                    const missing_flag = isTrue(args[`${queryParameter}:missing`]);
-                    if (missing_flag === true) {
-                        // https://www.mongodb.com/docs/manual/tutorial/query-for-null-fields/#equality-filter
-                        // if we are looking for resources where this is missing
-                        and_segments.push({
-                            [`${propertyObj.field}`]: null
-                        });
-                    } else {
-                        // if we are looking for resources where this is NOT missing
-                        // http://docs.mongodb.org/manual/reference/operator/query/ne/
-                        and_segments.push({
-                            [`${propertyObj.field}`]: { $ne: null }
-                        });
-                    }
-                    columns.add(`${propertyObj.field}`);
-                } else if (args[`${queryParameter}:contains`]) {
-                    and_segments.push({
-                        [`${propertyObj.field || paramMatch(propertyObj.fields, queryParameter)}`]:
-                            {
-                                $regex: args[`${queryParameter}:contains`],
-                                $options: 'i'
-                            }
-                    });
-                    columns.add(`${propertyObj.field}`);
-                } else if (args[`${queryParameter}:above`] && args[`${queryParameter}:below`]) {
-                    and_segments.push({
-                        [`${propertyObj.field}`]: {
-                            $gt: args[`${queryParameter}:above`],
-                            $lt: args[`${queryParameter}:below`]
-                        }
-                    });
-                    columns.add(`${propertyObj.field}`);
-                } else if (args[`${queryParameter}:above`]) {
-                    // handle check for above the passed in  value
-                    and_segments.push({
-                        [`${propertyObj.field}`]: { $gt: args[`${queryParameter}:above`] }
-                    });
-                    columns.add(`${propertyObj.field}`);
-                } else if (args[`${queryParameter}:below`]) {
-                    // handle check for below the passed in value
-                    and_segments.push({
-                        [`${propertyObj.field}`]: { $lt: args[`${queryParameter}:below`] }
-                    });
-                    columns.add(`${propertyObj.field}`);
-=======
                     filterByMissing(args, queryParameter, and_segments, propertyObj, columns);
                 } else if (args[`${queryParameter}:contains`]) {
                     filterByContains(and_segments, propertyObj, queryParameter, args, columns);
@@ -417,7 +122,6 @@
                     filterByAbove(and_segments, propertyObj, args, queryParameter, columns);
                 } else if (args[`${queryParameter}:below`]) {
                     filterByBelow(and_segments, propertyObj, args, queryParameter, columns);
->>>>>>> 75a5a320
                 }
             }
         }
