const practitionerEverythingGraph = require('../../graphs/practitioner/everything.json');
const organizationEverythingGraph = require('../../graphs/organization/everything.json');
const slotEverythingGraph = require('../../graphs/slot/everything.json');
const personEverythingGraph = require('../../graphs/person/everything.json');
const personEverythingForDeletionGraph = require('../../graphs/person/everything_for_deletion.json');
const patientEverythingGraph = require('../../graphs/patient/everything.json');
const patientEverythingForDeletionGraph = require('../../graphs/patient/everything_for_deletion.json');
const { GraphOperation } = require('../graph/graph');
const { ScopesValidator } = require('../security/scopesValidator');
const { assertTypeEquals, assertIsValid } = require('../../utils/assertType');
const { FhirLoggingManager } = require('../common/fhirLoggingManager');
const { ParsedArgs } = require('../query/parsedArgs');
const deepcopy = require('deepcopy');
const { isTrue } = require('../../utils/isTrue');
const { ConfigManager } = require('../../utils/configManager');
const { EverythingHelper } = require('./everythingHelper');

class EverythingOperation {
    /**
     * constructor
     * @param {GraphOperation} graphOperation
     * @param {FhirLoggingManager} fhirLoggingManager
     * @param {ScopesValidator} scopesValidator
     * @param {ConfigManager} configManager
     * @param {EverythingHelper} everythingHelper
     */
    constructor(
        {
            graphOperation,
            fhirLoggingManager,
            scopesValidator,
            configManager,
            everythingHelper
        }
    ) {
        /**
         * @type {GraphOperation}
         */
        this.graphOperation = graphOperation;
        assertTypeEquals(graphOperation, GraphOperation);
        /**
         * @type {FhirLoggingManager}
         */
        this.fhirLoggingManager = fhirLoggingManager;
        assertTypeEquals(fhirLoggingManager, FhirLoggingManager);

        /**
         * @type {ScopesValidator}
         */
        this.scopesValidator = scopesValidator;
        assertTypeEquals(scopesValidator, ScopesValidator);

        /**
         * @type {ConfigManager}
         */
        this.configManager = configManager;
        assertTypeEquals(configManager, ConfigManager);

        /**
         * @type {EverythingHelper}
         */
        this.everythingHelper = everythingHelper
        assertTypeEquals(everythingHelper, EverythingHelper)
    }

    /**
     * does a FHIR $everything
     * @param {FhirRequestInfo} requestInfo
     * @param {import('http').ServerResponse} res
     * @param {ParsedArgs} parsedArgs
     * @param {string} resourceType
     * @param {BaseResponseStreamer|undefined} [responseStreamer]
     * @return {Promise<Bundle>}
     */
    async everythingAsync({ requestInfo, res, parsedArgs, resourceType, responseStreamer }) {
        assertIsValid(requestInfo !== undefined, 'requestInfo is undefined');
        assertIsValid(res !== undefined, 'res is undefined');
        assertIsValid(resourceType !== undefined, 'resourceType is undefined');
        assertTypeEquals(parsedArgs, ParsedArgs);

        /**
         * @type {number}
         */
        const startTime = Date.now();

        try {
            return await this.everythingBundleAsync({
                requestInfo,
                res,
                parsedArgs,
                resourceType,
                responseStreamer // disable response streaming if we are answering a question
            });
        } catch (err) {
            await this.fhirLoggingManager.logOperationFailureAsync({
                requestInfo,
                args: parsedArgs.getRawArgs(),
                resourceType,
                startTime,
                action: 'everything',
                error: err
            });
            throw err;
        }
    }

    /**
     * does a FHIR $everything
     * @param {FhirRequestInfo} requestInfo
     * @param {import('express').Response} res
     * @param {ParsedArgs} parsedArgs
     * @param {string} resourceType
     * @param {BaseResponseStreamer|undefined} [responseStreamer]
     * @return {Promise<Bundle>}
     */
    async everythingBundleAsync(
        {
            requestInfo,
            res,
            parsedArgs,
            resourceType,
            responseStreamer
        }
    ) {
        assertIsValid(requestInfo !== undefined, 'requestInfo is undefined');
        assertIsValid(res !== undefined, 'res is undefined');
        assertIsValid(resourceType !== undefined, 'resourceType is undefined');
        assertTypeEquals(parsedArgs, ParsedArgs);
        const currentOperationName = 'everything';
        /**
         * @param {boolean}
         */
        let useEverythingHelper;

        if (this.configManager.useEverythingHelperInEverythingOp) {
            useEverythingHelper = this.configManager.useEverythingHelperInEverythingOpResources.includes(resourceType)
        } else {
            useEverythingHelper = false
        }

        /**
         * @type {number}
         */
        const startTime = Date.now();
        await this.scopesValidator.verifyHasValidScopesAsync({
            requestInfo,
            parsedArgs,
            resourceType,
            startTime,
            action: currentOperationName,
            accessRequested: 'read'
        });

        try {
            const { id, _type: resourceFilter } = parsedArgs;
            const supportLegacyId = false;

            const query = {};
            query.id = id;
            // Grab an instance of our DB and collection
            switch (resourceType) {
                case 'Practitioner': {
                    parsedArgs.resource = practitionerEverythingGraph;
                    break;
                }
                case 'Organization': {
                    parsedArgs.resource = organizationEverythingGraph;
                    break;
                }
                case 'Slot': {
                    parsedArgs.resource = slotEverythingGraph;
                    break;
                }
                case 'Person': {
                    parsedArgs.resource = requestInfo.method.toLowerCase() === 'delete' ? personEverythingForDeletionGraph : personEverythingGraph;
                    break;
                }
                case 'Patient': {
                    parsedArgs.resource = requestInfo.method.toLowerCase() === 'delete' ? patientEverythingForDeletionGraph : patientEverythingGraph;
                    break;
                }
                default:
                    throw new Error('$everything is not supported for resource: ' + resourceType);
            }

            if (isTrue(parsedArgs._includeNonClinicalResources)) {
                if (!['Person', 'Patient'].includes(resourceType)) {
                    throw new Error(
                        '_includeNonClinicalResources parameter can only be used with Person and Patient resource type'
                    );
                }
                if (
                    parsedArgs._nonClinicalResourcesDepth &&
                    (isNaN(Number(parsedArgs._nonClinicalResourcesDepth)) ||
                        parsedArgs._nonClinicalResourcesDepth > 3 ||
                        parsedArgs._nonClinicalResourcesDepth < 1)
                ) {
                    throw new Error(
                        '_nonClinicalResourcesDepth: Depth for linked non-clinical resources must be a number between 1 and 3'
                    );
                }
            }

            if (resourceFilter) {
                // _type and contained parameter are not supported together
                parsedArgs.contained = 0;
                let resourceFilterList = resourceFilter.split(',');
                parsedArgs.resourceFilterList = resourceFilterList;
                parsedArgs.resource = this.filterResources(
                    deepcopy(parsedArgs.resource),
                    resourceFilterList
                );
            }

<<<<<<< HEAD
            /**
             * @type {import('../../fhir/classes/4_0_0/resources/bundle')}
             */
            let result;
            if (useEverythingHelper) {
                const { base_version } = parsedArgs;
                result = await this.everythingHelper.retriveEverythingAsync({
                    requestInfo,
                    base_version,
                    resourceType,
                    responseStreamer,
                    parsedArgs,
                    supportLegacyId,
                    includeNonClinicalResources: isTrue(parsedArgs._includeNonClinicalResources),
                    nonClinicalResourcesDepth: parsedArgs._nonClinicalResourcesDepth,
                    getRaw: this.configManager.getRawEverythingOpBundle,
                    useSerializerForRawResources: this.configManager.useResourceSerializerOnRawEverythingOpBundle
                })
            } else {
                result = await this.graphOperation.graph({
                    requestInfo,
                    res,
                    parsedArgs,
                    resourceType,
                    responseStreamer,
                    supportLegacyId,
                    includeNonClinicalResources: isTrue(parsedArgs._includeNonClinicalResources),
                    nonClinicalResourcesDepth: parsedArgs._nonClinicalResourcesDepth,
                    getRaw: this.configManager.getRawEverythingOpBundle,
                    useSerializerForRawResources: this.configManager.useResourceSerializerOnRawEverythingOpBundle
                });
            }

=======
            const result = await this.graphOperation.graph({
                requestInfo,
                res,
                parsedArgs,
                resourceType,
                responseStreamer,
                supportLegacyId,
                includeNonClinicalResources: isTrue(parsedArgs._includeNonClinicalResources),
                nonClinicalResourcesDepth: parsedArgs._nonClinicalResourcesDepth,
                getRaw: this.configManager.getRawEverythingOpBundle
            });
>>>>>>> d500de89
            await this.fhirLoggingManager.logOperationSuccessAsync({
                requestInfo,
                args: parsedArgs.getRawArgs(),
                resourceType,
                startTime,
                action: currentOperationName
            });
            return result;
        } catch (err) {
            await this.fhirLoggingManager.logOperationFailureAsync({
                requestInfo,
                args: parsedArgs.getRawArgs(),
                resourceType,
                startTime,
                action: currentOperationName,
                error: err
            });
            throw err;
        }
    }

    /**
     * filters resources to be fetched based on the list provided
     * @param {Object} resourceEverythingGraph
     * @param {Array} resourceFilterList
     * @return {Object}
     */
    filterResources(resourceEverythingGraph, resourceFilterList) {
        let result = deepcopy(resourceEverythingGraph);
        result['link'] = [];

        resourceEverythingGraph.link.forEach((link) => {
            let linksList = [];
            link.target.forEach((target) => {
                let targetCopy = target;
                if (Object.hasOwn(target, 'link')) {
                    targetCopy = this.filterResources(target, resourceFilterList);
                }
                if (targetCopy['link'] || resourceFilterList.includes(targetCopy['type'])) {
                    linksList.push(targetCopy);
                }
            });
            if (linksList.length > 0) {
                link.target = linksList;
                result['link'] = result['link'].concat(link);
            }
        });
        if (result['link'].length === 0) {
            delete result['link'];
        }
        return result;
    }
}

module.exports = {
    EverythingOperation
};<|MERGE_RESOLUTION|>--- conflicted
+++ resolved
@@ -212,10 +212,10 @@
                 );
             }
 
-<<<<<<< HEAD
+
             /**
-             * @type {import('../../fhir/classes/4_0_0/resources/bundle')}
-             */
+            * @type {import('../../fhir/classes/4_0_0/resources/bundle')}
+            */
             let result;
             if (useEverythingHelper) {
                 const { base_version } = parsedArgs;
@@ -232,7 +232,7 @@
                     useSerializerForRawResources: this.configManager.useResourceSerializerOnRawEverythingOpBundle
                 })
             } else {
-                result = await this.graphOperation.graph({
+                const result = await this.graphOperation.graph({
                     requestInfo,
                     res,
                     parsedArgs,
@@ -241,24 +241,10 @@
                     supportLegacyId,
                     includeNonClinicalResources: isTrue(parsedArgs._includeNonClinicalResources),
                     nonClinicalResourcesDepth: parsedArgs._nonClinicalResourcesDepth,
-                    getRaw: this.configManager.getRawEverythingOpBundle,
-                    useSerializerForRawResources: this.configManager.useResourceSerializerOnRawEverythingOpBundle
+                    getRaw: this.configManager.getRawEverythingOpBundle
                 });
             }
 
-=======
-            const result = await this.graphOperation.graph({
-                requestInfo,
-                res,
-                parsedArgs,
-                resourceType,
-                responseStreamer,
-                supportLegacyId,
-                includeNonClinicalResources: isTrue(parsedArgs._includeNonClinicalResources),
-                nonClinicalResourcesDepth: parsedArgs._nonClinicalResourcesDepth,
-                getRaw: this.configManager.getRawEverythingOpBundle
-            });
->>>>>>> d500de89
             await this.fhirLoggingManager.logOperationSuccessAsync({
                 requestInfo,
                 args: parsedArgs.getRawArgs(),
