const env = require('var');
const {searchBundle} = require('./searchBundle');
const {assertIsValid} = require('../../utils/assertType');

class SearchOperation {
    constructor() {
    }

    /**
     * does a FHIR Search
     * @param {FhirRequestInfo} requestInfo
     * @param {Object} args
     * @param {string} resourceType
     * @param {boolean} filter
     * @return {Promise<Resource[] | {entry:{resource: Resource}[]}>} array of resources or a bundle
     */
    async search(
        requestInfo, args, resourceType,
        filter = true
    ) {
        assertIsValid(requestInfo !== undefined);
        assertIsValid(args !== undefined);
        assertIsValid(resourceType !== undefined);
        /**
         * @type {{entry: {resource: Resource}[]}}
         */
<<<<<<< HEAD
        let cursorBatchSize = __ret.cursorBatchSize;
        /**
         * @type {import('mongodb').Cursor<import('mongodb').WithId<import('mongodb').Document>>}
         */
        let cursor = __ret.cursor;

        /**
         * @type {number}
         */
        const batchObjectCount = Number(env.STREAMING_BATCH_COUNT) || 1;

        if (cursor !== null) { // usually means the two-step optimization found no results
            logDebug(user,
                mongoQueryAndOptionsStringify(collection_name, originalQuery, originalOptions));
            resources = await readResourcesFromCursorAsync(cursor, user, scope, args, Resource, resourceName, batchObjectCount,
                useAccessIndex
            );

            if (resources.length > 0) {
                // don't write audit log for just looking up ids since no PHI is shown
                if (resourceName !== 'AuditEvent' && args['_elements'] !== 'id') {
                    try {
                        // log access to audit logs
                        await logAuditEntryAsync(
                            requestInfo,
                            base_version,
                            resourceName,
                            'read',
                            args,
                            resources.map((r) => r['id'])
                        );
                    } catch (e) {
                        await logErrorToSlackAsync(`search: Error writing AuditEvent for resource ${resourceName}`, e);
                    }
                }
            }
        }

        /**
         * @type {number}
         */
        const stopTime = Date.now();
=======
        const bundle = await searchBundle(
            requestInfo, args, resourceType,
            filter);
>>>>>>> 81a62964

        if (env.RETURN_BUNDLE || args['_bundle']) {
            return bundle;
        } else {
            // return resources from bundle
            return bundle.entry.map(e => e.resource);
        }
    }
}

module.exports = {
    SearchOperation
};
<|MERGE_RESOLUTION|>--- conflicted
+++ resolved
@@ -24,54 +24,9 @@
         /**
          * @type {{entry: {resource: Resource}[]}}
          */
-<<<<<<< HEAD
-        let cursorBatchSize = __ret.cursorBatchSize;
-        /**
-         * @type {import('mongodb').Cursor<import('mongodb').WithId<import('mongodb').Document>>}
-         */
-        let cursor = __ret.cursor;
-
-        /**
-         * @type {number}
-         */
-        const batchObjectCount = Number(env.STREAMING_BATCH_COUNT) || 1;
-
-        if (cursor !== null) { // usually means the two-step optimization found no results
-            logDebug(user,
-                mongoQueryAndOptionsStringify(collection_name, originalQuery, originalOptions));
-            resources = await readResourcesFromCursorAsync(cursor, user, scope, args, Resource, resourceName, batchObjectCount,
-                useAccessIndex
-            );
-
-            if (resources.length > 0) {
-                // don't write audit log for just looking up ids since no PHI is shown
-                if (resourceName !== 'AuditEvent' && args['_elements'] !== 'id') {
-                    try {
-                        // log access to audit logs
-                        await logAuditEntryAsync(
-                            requestInfo,
-                            base_version,
-                            resourceName,
-                            'read',
-                            args,
-                            resources.map((r) => r['id'])
-                        );
-                    } catch (e) {
-                        await logErrorToSlackAsync(`search: Error writing AuditEvent for resource ${resourceName}`, e);
-                    }
-                }
-            }
-        }
-
-        /**
-         * @type {number}
-         */
-        const stopTime = Date.now();
-=======
         const bundle = await searchBundle(
             requestInfo, args, resourceType,
             filter);
->>>>>>> 81a62964
 
         if (env.RETURN_BUNDLE || args['_bundle']) {
             return bundle;
