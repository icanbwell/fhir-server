--- conflicted
+++ resolved
@@ -219,14 +219,10 @@
          * @type {number}
          */
         const stopTime1 = Date.now();
-<<<<<<< HEAD
-        throw new MongoError(requestId, e.message, e, collection.collectionName, query, (stopTime1 - startTime), options);
-=======
         /**
          * @type {string}
          */
         const collectionName = new ResourceLocator(resourceType, base_version, useAtlas).getFirstCollectionNameForQuery();
-        throw new MongoError(e.message, e, collectionName, query, (stopTime1 - startTime), options);
->>>>>>> 777d6ee9
+        throw new MongoError(requestId, e.message, e, collectionName, query, (stopTime1 - startTime), options);
     }
 };