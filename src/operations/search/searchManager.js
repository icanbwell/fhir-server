--- conflicted
+++ resolved
@@ -812,10 +812,6 @@
                 error: e
             });
         }
-<<<<<<< HEAD
-        // logDebug('Done with loading resources', {user});
-=======
->>>>>>> 105ec3f0
         return resources;
     }
 
