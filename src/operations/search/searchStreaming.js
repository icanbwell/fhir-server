const env = require('var');
const {MongoError} = require('../../utils/mongoErrors');
const {getResource} = require('../common/getResource');
const {isTrue} = require('../../utils/isTrue');
const {fhirContentTypes} = require('../../utils/contentTypes');
const {fhirRequestTimer} = require('../../utils/prometheus.utils');
const {mongoQueryAndOptionsStringify} = require('../../utils/mongoQueryStringify');
const moment = require('moment-timezone');
const {assertTypeEquals} = require('../../utils/assertType');
const {SearchManager} = require('./searchManager');
const {ResourceLocatorFactory} = require('../common/resourceLocatorFactory');
const {AuditLogger} = require('../../utils/auditLogger');
const {ErrorReporter} = require('../../utils/slack.logger');
const {FhirLoggingManager} = require('../common/fhirLoggingManager');
const {ScopesValidator} = require('../security/scopesValidator');


class SearchStreamingOperation {
    /**
     * constructor
     * @param {SearchManager} searchManager
     * @param {ResourceLocatorFactory} resourceLocatorFactory
     * @param {AuditLogger} auditLogger
     * @param {ErrorReporter} errorReporter
     * @param {FhirLoggingManager} fhirLoggingManager
     * @param {ScopesValidator} scopesValidator
     */
<<<<<<< HEAD
    const startTime = Date.now();

    const {
        /** @type {string | null} */
        user,
        /** @type {string | null} */
        scope,
        /** @type {string | null} */
        originalUrl,
        /** @type {string | null} */
        protocol,
        /** @type {string | null} */
        host,
        /** @type {string[] | null} */
        patients = [],
        /** @type {string} */
        fhirPersonId,
        /** @type {boolean} */
        isUser,
        requestId
    } = requestInfo;

    await verifyHasValidScopesAsync({
        requestInfo,
        args,
        resourceType,
        startTime,
        action: currentOperationName,
        accessRequested: 'read'
    });

    /**
     * @type {boolean}
     */
    const useAccessIndex = (isTrue(env.USE_ACCESS_INDEX) || isTrue(args['_useAccessIndex']));

    /**
     * @type {boolean}
     */
    const useAtlas = (isTrue(env.USE_ATLAS) || isTrue(args['_useAtlas']));

    const {/** @type {string} **/base_version} = args;

    const allPatients = patients.concat(await getLinkedPatientsAsync(base_version, useAtlas, isUser, fhirPersonId));

    /** @type {import('mongodb').Document}**/
    let query = {};
    /** @type {Set} **/
    let columns = new Set();

    try {
        ({
            /** @type {import('mongodb').Document}**/
            query,
            /** @type {Set} **/
            columns
        } = constructQuery(user, scope, isUser, allPatients, args, resourceType, useAccessIndex, filter));
    } catch (e) {
        await logOperationAsync({
            requestInfo,
            args,
            resourceType,
            startTime,
            message: 'operationFailed',
            action: currentOperationName,
            error: e
        });
        throw e;
    }

    /**
     * @type {function(?Object): Resource}
     */
    let ResourceCreator = getResource(base_version, resourceType);

    /**
     * @type {import('mongodb').FindOneOptions}
     */
    let options = {};

    // Query our collection for this observation
    /**
     * @type {number}
     */
    const maxMongoTimeMS = env.MONGO_TIMEOUT ? parseInt(env.MONGO_TIMEOUT) : 30 * 1000;

    /**
     * @type {ResourceLocator}
     */
    const resourceLocator = new ResourceLocator(resourceType, base_version, useAtlas);
    try {
        /** @type {GetCursorResult} **/
        const __ret = await getCursorForQueryAsync(resourceType, base_version, useAtlas,
            args, columns, options, query,
            maxMongoTimeMS, user, true, useAccessIndex);
        /**
         * @type {Set}
         */
        columns = __ret.columns;
        // options = __ret.options;
        // query = __ret.query;
=======
    constructor(
        {
            searchManager,
            resourceLocatorFactory,
            auditLogger,
            errorReporter,
            fhirLoggingManager,
            scopesValidator
        }
    ) {
>>>>>>> c1d3900f
        /**
         * @type {SearchManager}
         */
        this.searchManager = searchManager;
        assertTypeEquals(searchManager, SearchManager);

        /**
         * @type {ResourceLocatorFactory}
         */
        this.resourceLocatorFactory = resourceLocatorFactory;
        assertTypeEquals(resourceLocatorFactory, ResourceLocatorFactory);

        /**
         * @type {AuditLogger}
         */
        this.auditLogger = auditLogger;
        assertTypeEquals(auditLogger, AuditLogger);

        /**
         * @type {ErrorReporter}
         */
        this.errorReporter = errorReporter;
        assertTypeEquals(errorReporter, ErrorReporter);
        /**
         * @type {FhirLoggingManager}
         */
        this.fhirLoggingManager = fhirLoggingManager;
        assertTypeEquals(fhirLoggingManager, FhirLoggingManager);
        /**
         * @type {ScopesValidator}
         */
        this.scopesValidator = scopesValidator;
        assertTypeEquals(scopesValidator, ScopesValidator);

    }

    /**
     * does a FHIR Search
     * @param {FhirRequestInfo} requestInfo
     * @param {import('http').ServerResponse} res
     * @param {Object} args
     * @param {string} resourceType
     * @param {boolean} filter
     * @return {Promise<Resource[] | {entry:{resource: Resource}[]}>} array of resources or a bundle
     */
    async searchStreaming(
        requestInfo, res, args, resourceType,
        filter = true) {
        const currentOperationName = 'searchStreaming';
        // Start the FHIR request timer, saving a reference to the returned method
        const timer = fhirRequestTimer.startTimer();
        /**
         * @type {number}
         */
        const startTime = Date.now();

        const {
            /** @type {string | null} */
            user,
            /** @type {string | null} */
            scope,
            /** @type {string | null} */
            originalUrl: url,
            /** @type {string[] | null} */
            patients = [],
            /** @type {string} */
            fhirPersonId,
            /** @type {boolean} */
            isUser,
            /** @type {string} */
            requestId
        } = requestInfo;

        await this.scopesValidator.verifyHasValidScopesAsync(
            {
                requestInfo,
                args,
                resourceType,
                startTime,
                action: currentOperationName,
                accessRequested: 'read'
            }
        );

        /**
         * @type {boolean}
         */
        const useAccessIndex = (isTrue(env.USE_ACCESS_INDEX) || isTrue(args['_useAccessIndex']));

        /**
         * @type {boolean}
         */
        const useAtlas = (isTrue(env.USE_ATLAS) || isTrue(args['_useAtlas']));

        const {/** @type {string} **/base_version} = args;

        const allPatients = patients.concat(await this.searchManager.getLinkedPatientsAsync(
                {
                    base_version, useAtlas, isUser, fhirPersonId
                }
            )
        );

        /** @type {import('mongodb').Document}**/
        let query = {};
        /** @type {Set} **/
        let columns = new Set();

        try {
            ({
                /** @type {import('mongodb').Document}**/
                query,
                /** @type {Set} **/
                columns
            } = this.searchManager.constructQuery(
                {
                    user, scope, isUser, patients: allPatients, args, resourceType, useAccessIndex, filter
                }));
        } catch (e) {
            await this.fhirLoggingManager.logOperationFailureAsync(
                {
                    requestInfo,
                    args,
                    resourceType,
                    startTime,
                    action: currentOperationName,
                    error: e
                });
            throw e;
        }

        /**
         * @type {function(?Object): Resource}
         */
        let ResourceCreator = getResource(base_version, resourceType);

        /**
         * @type {import('mongodb').FindOneOptions}
         */
        let options = {};

        // Query our collection for this observation
        /**
         * @type {number}
         */
        const maxMongoTimeMS = env.MONGO_TIMEOUT ? parseInt(env.MONGO_TIMEOUT) : 30 * 1000;
        /**
         * @type {ResourceLocator}
         */
        const resourceLocator = this.resourceLocatorFactory.createResourceLocator(resourceType, base_version, useAtlas);
        try {
            /** @type {GetCursorResult} **/
            const __ret = await this.searchManager.getCursorForQueryAsync(
                {
                    resourceType, base_version, useAtlas,
                    args, columns, options, query,
                    maxMongoTimeMS, user, isStreaming: true, useAccessIndex
                }
            );
            /**
             * @type {Set}
             */
            columns = __ret.columns;
            // options = __ret.options;
            // query = __ret.query;
            /**
             * @type {import('mongodb').Document[]}
             */
            let originalQuery = __ret.originalQuery;
            /**
             * @type {import('mongodb').FindOneOptions[]}
             */
            let originalOptions = __ret.originalOptions;
            /**
             * @type {boolean}
             */
            const useTwoStepSearchOptimization = __ret.useTwoStepSearchOptimization;
            /**
             * @type {Resource[]}
             */
            let resources = __ret.resources;
            /**
             * @type {number | null}
             */
            let total_count = __ret.total_count;
            /**
             * @type {string | null}
             */
            let indexHint = __ret.indexHint;
            /**
             * @type {number}
             */
            let cursorBatchSize = __ret.cursorBatchSize;
            /**
             * @type {DatabasePartitionedCursor}
             */
            let cursor = __ret.cursor;

<<<<<<< HEAD
        if (cursor !== null) { // usually means the two-step optimization found no results
            if (useNdJson) {
                resourceIds = await streamResourcesFromCursorAsync({
                    requestId,
                    cursor,
                    res,
                    user,
                    scope,
                    args,
                    ResourceCreator,
                    resourceType,
                    useAccessIndex,
                    contentType: fhirContentTypes.ndJson,
                    batchObjectCount
                });
            } else {
                // if env.RETURN_BUNDLE is set then return as a Bundle
                if (env.RETURN_BUNDLE || args['_bundle']) {
                    /**
                     * @type {string}
                     */
                    const collectionName = resourceLocator.getFirstCollectionNameForQuery();
                    /**
                     * @type {Resource[]}
                     */
                    const resources1 = [];
                    /**
                     * @param {string | null} last_id
                     * @param {number} stopTime1
                     * @return {Resource}
                     */
                    const fnBundle = (last_id, stopTime1) => createBundle({
                            originalUrl,
                            host,
                            protocol,
                            last_id,
                            resources: resources1,
                            base_version,
                            total_count,
                            args,
                            originalQuery,
                            collectionName,
                            originalOptions,
                            columns,
                            stopTime: stopTime1,
                            startTime,
                            useTwoStepSearchOptimization,
                            indexHint,
                            cursorBatchSize,
                            user,
                            useAtlas
                        }
                    );
                    resourceIds = await streamBundleFromCursorAsync({
                        requestId,
                        cursor,
                        originalUrl,
                        fnBundle,
                        res,
                        user,
                        scope,
                        args,
                        ResourceCreator,
                        resourceType,
                        useAccessIndex,
                        batchObjectCount
                    });
=======
            /**
             * @type {number}
             */
            const stopTime = Date.now();

            /**
             * @type {boolean}
             */
            const useNdJson = requestInfo.accept.includes(fhirContentTypes.ndJson);

            /**
             * @type {string[]}
             */
            let resourceIds = [];
            /**
             * @type {number}
             */
            const batchObjectCount = Number(env.STREAMING_BATCH_COUNT) || 1;

            if (cursor !== null) { // usually means the two-step optimization found no results
                if (useNdJson) {
                    resourceIds = await this.searchManager.streamResourcesFromCursorAsync(
                        {
                            requestId,
                            cursor,
                            res,
                            user,
                            scope,
                            args,
                            ResourceCreator,
                            resourceType,
                            useAccessIndex,
                            contentType: fhirContentTypes.ndJson,
                            batchObjectCount
                        });
>>>>>>> c1d3900f
                } else {
                    // if env.RETURN_BUNDLE is set then return as a Bundle
                    if (env.RETURN_BUNDLE || args['_bundle']) {
                        /**
                         * @type {string}
                         */
                        const collectionName = resourceLocator.getFirstCollectionNameForQuery();
                        /**
                         * @type {Resource[]}
                         */
                        const resources1 = [];
                        /**
                         * bundle
                         * @param last_id
                         * @param stopTime1
                         * @return {{entry: {resource: Resource}[]}}
                         */
                        const fnBundle = (last_id, stopTime1) => this.searchManager.createBundle({
                                url,
                                last_id,
                                resources: resources1,
                                base_version,
                                total_count,
                                args,
                                originalQuery,
                                collectionName,
                                originalOptions,
                                columns,
                                stopTime: stopTime1,
                                startTime,
                                useTwoStepSearchOptimization,
                                indexHint,
                                cursorBatchSize,
                                user,
                                useAtlas
                            }
                        );
                        resourceIds = await this.searchManager.streamBundleFromCursorAsync(
                            {
                                requestId,
                                cursor,
                                url,
                                fnBundle,
                                res,
                                user,
                                scope,
                                args,
                                ResourceCreator,
                                resourceType,
                                useAccessIndex,
                                batchObjectCount
                            });
                    } else {
                        resourceIds = await this.searchManager.streamResourcesFromCursorAsync(
                            {
                                requestId,
                                cursor, res, user, scope, args,
                                ResourceCreator, resourceType,
                                useAccessIndex,
                                contentType: fhirContentTypes.fhirJson,
                                batchObjectCount
                            });
                    }
                }
<<<<<<< HEAD
                // empty response
                res.type(fhirContentTypes.ndJson);
                res.status(200).end();
            } else {
                // return empty bundle
                if (env.RETURN_BUNDLE || args['_bundle']) {
                    /**
                     * @type {string}
                     */
                    const collectionName = resourceLocator.getFirstCollectionNameForQuery();
                    /**
                     * @type {Resource}
                     */
                    const bundle = createBundle({
                            originalUrl,
                            host,
                            protocol,
                            last_id: null,
                            resources,
=======
                if (resourceIds.length > 0) {
                    try {
                        // log access to audit logs
                        await this.auditLogger.logAuditEntryAsync(
                            requestInfo,
>>>>>>> c1d3900f
                            base_version,
                            resourceType,
                            'read',
                            args,
                            resourceIds
                        );
                        const currentDate = moment.utc().format('YYYY-MM-DD');
                        await this.auditLogger.flushAsync(requestId, currentDate);
                    } catch (e) {
                        await this.errorReporter.reportErrorAsync(
                            `searchStreaming: Error writing AuditEvent for resource ${resourceType}`, e);
                    }
                }
            } else { // no records found
                if (useNdJson) {
                    if (requestId) {
                        res.setHeader('X-Request-ID', String(requestId));
                    }
                    // empty response
                    res.type(fhirContentTypes.ndJson);
                    res.status(200).end();
                } else {
                    // return empty bundle
                    if (env.RETURN_BUNDLE || args['_bundle']) {
                        /**
                         * @type {string}
                         */
                        const collectionName = resourceLocator.getFirstCollectionNameForQuery();
                        /**
                         * @type {{entry: {resource: Resource}[]}}
                         */
                        const bundle = this.searchManager.createBundle({
                                url,
                                last_id: null,
                                resources,
                                base_version,
                                total_count,
                                args,
                                originalQuery,
                                collectionName,
                                originalOptions,
                                columns,
                                stopTime,
                                startTime,
                                useTwoStepSearchOptimization,
                                indexHint,
                                cursorBatchSize,
                                user,
                                useAtlas
                            }
                        );
                        if (requestId) {
                            res.setHeader('X-Request-ID', String(requestId));
                        }
                        // noinspection JSUnresolvedFunction
                        res.type(fhirContentTypes.fhirJson).json(bundle.toJSON());
                    } else {
                        if (requestId) {
                            res.setHeader('X-Request-ID', String(requestId));
                        }
                        res.type(fhirContentTypes.fhirJson).json([]);
                    }
                }
            }
            /**
             * @type {string}
             */
            const collectionName = resourceLocator.getFirstCollectionNameForQuery();
            await this.fhirLoggingManager.logOperationSuccessAsync(
                {
                    requestInfo,
                    args,
                    resourceType,
                    startTime,
                    action: currentOperationName,
                    query: mongoQueryAndOptionsStringify(collectionName, query, options)
                });
        } catch (e) {
            /**
             * @type {string}
             */
            const collectionName = resourceLocator.getFirstCollectionNameForQuery();
            await this.fhirLoggingManager.logOperationFailureAsync(
                {
                    requestInfo,
                    args,
                    resourceType,
                    startTime,
                    action: currentOperationName,
                    error: e,
                    query: mongoQueryAndOptionsStringify(collectionName, query, options)
                });
            throw new MongoError(requestId, e.message, e, collectionName, query, (Date.now() - startTime), options);
        } finally {
            timer({action: currentOperationName, resourceType});
        }
    }
}

module.exports = {
    SearchStreamingOperation
};
<|MERGE_RESOLUTION|>--- conflicted
+++ resolved
@@ -25,109 +25,6 @@
      * @param {FhirLoggingManager} fhirLoggingManager
      * @param {ScopesValidator} scopesValidator
      */
-<<<<<<< HEAD
-    const startTime = Date.now();
-
-    const {
-        /** @type {string | null} */
-        user,
-        /** @type {string | null} */
-        scope,
-        /** @type {string | null} */
-        originalUrl,
-        /** @type {string | null} */
-        protocol,
-        /** @type {string | null} */
-        host,
-        /** @type {string[] | null} */
-        patients = [],
-        /** @type {string} */
-        fhirPersonId,
-        /** @type {boolean} */
-        isUser,
-        requestId
-    } = requestInfo;
-
-    await verifyHasValidScopesAsync({
-        requestInfo,
-        args,
-        resourceType,
-        startTime,
-        action: currentOperationName,
-        accessRequested: 'read'
-    });
-
-    /**
-     * @type {boolean}
-     */
-    const useAccessIndex = (isTrue(env.USE_ACCESS_INDEX) || isTrue(args['_useAccessIndex']));
-
-    /**
-     * @type {boolean}
-     */
-    const useAtlas = (isTrue(env.USE_ATLAS) || isTrue(args['_useAtlas']));
-
-    const {/** @type {string} **/base_version} = args;
-
-    const allPatients = patients.concat(await getLinkedPatientsAsync(base_version, useAtlas, isUser, fhirPersonId));
-
-    /** @type {import('mongodb').Document}**/
-    let query = {};
-    /** @type {Set} **/
-    let columns = new Set();
-
-    try {
-        ({
-            /** @type {import('mongodb').Document}**/
-            query,
-            /** @type {Set} **/
-            columns
-        } = constructQuery(user, scope, isUser, allPatients, args, resourceType, useAccessIndex, filter));
-    } catch (e) {
-        await logOperationAsync({
-            requestInfo,
-            args,
-            resourceType,
-            startTime,
-            message: 'operationFailed',
-            action: currentOperationName,
-            error: e
-        });
-        throw e;
-    }
-
-    /**
-     * @type {function(?Object): Resource}
-     */
-    let ResourceCreator = getResource(base_version, resourceType);
-
-    /**
-     * @type {import('mongodb').FindOneOptions}
-     */
-    let options = {};
-
-    // Query our collection for this observation
-    /**
-     * @type {number}
-     */
-    const maxMongoTimeMS = env.MONGO_TIMEOUT ? parseInt(env.MONGO_TIMEOUT) : 30 * 1000;
-
-    /**
-     * @type {ResourceLocator}
-     */
-    const resourceLocator = new ResourceLocator(resourceType, base_version, useAtlas);
-    try {
-        /** @type {GetCursorResult} **/
-        const __ret = await getCursorForQueryAsync(resourceType, base_version, useAtlas,
-            args, columns, options, query,
-            maxMongoTimeMS, user, true, useAccessIndex);
-        /**
-         * @type {Set}
-         */
-        columns = __ret.columns;
-        // options = __ret.options;
-        // query = __ret.query;
-=======
     constructor(
         {
             searchManager,
@@ -138,7 +35,6 @@
             scopesValidator
         }
     ) {
->>>>>>> c1d3900f
         /**
          * @type {SearchManager}
          */
@@ -201,7 +97,11 @@
             /** @type {string | null} */
             scope,
             /** @type {string | null} */
-            originalUrl: url,
+            originalUrl,
+            /** @type {string | null} */
+            protocol,
+            /** @type {string | null} */
+            host,
             /** @type {string[] | null} */
             patients = [],
             /** @type {string} */
@@ -337,75 +237,6 @@
              */
             let cursor = __ret.cursor;
 
-<<<<<<< HEAD
-        if (cursor !== null) { // usually means the two-step optimization found no results
-            if (useNdJson) {
-                resourceIds = await streamResourcesFromCursorAsync({
-                    requestId,
-                    cursor,
-                    res,
-                    user,
-                    scope,
-                    args,
-                    ResourceCreator,
-                    resourceType,
-                    useAccessIndex,
-                    contentType: fhirContentTypes.ndJson,
-                    batchObjectCount
-                });
-            } else {
-                // if env.RETURN_BUNDLE is set then return as a Bundle
-                if (env.RETURN_BUNDLE || args['_bundle']) {
-                    /**
-                     * @type {string}
-                     */
-                    const collectionName = resourceLocator.getFirstCollectionNameForQuery();
-                    /**
-                     * @type {Resource[]}
-                     */
-                    const resources1 = [];
-                    /**
-                     * @param {string | null} last_id
-                     * @param {number} stopTime1
-                     * @return {Resource}
-                     */
-                    const fnBundle = (last_id, stopTime1) => createBundle({
-                            originalUrl,
-                            host,
-                            protocol,
-                            last_id,
-                            resources: resources1,
-                            base_version,
-                            total_count,
-                            args,
-                            originalQuery,
-                            collectionName,
-                            originalOptions,
-                            columns,
-                            stopTime: stopTime1,
-                            startTime,
-                            useTwoStepSearchOptimization,
-                            indexHint,
-                            cursorBatchSize,
-                            user,
-                            useAtlas
-                        }
-                    );
-                    resourceIds = await streamBundleFromCursorAsync({
-                        requestId,
-                        cursor,
-                        originalUrl,
-                        fnBundle,
-                        res,
-                        user,
-                        scope,
-                        args,
-                        ResourceCreator,
-                        resourceType,
-                        useAccessIndex,
-                        batchObjectCount
-                    });
-=======
             /**
              * @type {number}
              */
@@ -441,7 +272,6 @@
                             contentType: fhirContentTypes.ndJson,
                             batchObjectCount
                         });
->>>>>>> c1d3900f
                 } else {
                     // if env.RETURN_BUNDLE is set then return as a Bundle
                     if (env.RETURN_BUNDLE || args['_bundle']) {
@@ -460,7 +290,9 @@
                          * @return {{entry: {resource: Resource}[]}}
                          */
                         const fnBundle = (last_id, stopTime1) => this.searchManager.createBundle({
-                                url,
+                                originalUrl,
+                                host,
+                                protocol,
                                 last_id,
                                 resources: resources1,
                                 base_version,
@@ -483,7 +315,7 @@
                             {
                                 requestId,
                                 cursor,
-                                url,
+                                originalUrl,
                                 fnBundle,
                                 res,
                                 user,
@@ -506,33 +338,11 @@
                             });
                     }
                 }
-<<<<<<< HEAD
-                // empty response
-                res.type(fhirContentTypes.ndJson);
-                res.status(200).end();
-            } else {
-                // return empty bundle
-                if (env.RETURN_BUNDLE || args['_bundle']) {
-                    /**
-                     * @type {string}
-                     */
-                    const collectionName = resourceLocator.getFirstCollectionNameForQuery();
-                    /**
-                     * @type {Resource}
-                     */
-                    const bundle = createBundle({
-                            originalUrl,
-                            host,
-                            protocol,
-                            last_id: null,
-                            resources,
-=======
                 if (resourceIds.length > 0) {
                     try {
                         // log access to audit logs
                         await this.auditLogger.logAuditEntryAsync(
                             requestInfo,
->>>>>>> c1d3900f
                             base_version,
                             resourceType,
                             'read',
@@ -565,7 +375,9 @@
                          * @type {{entry: {resource: Resource}[]}}
                          */
                         const bundle = this.searchManager.createBundle({
-                                url,
+                                originalUrl,
+                                host,
+                                protocol,
                                 last_id: null,
                                 resources,
                                 base_version,
@@ -634,4 +446,4 @@
 
 module.exports = {
     SearchStreamingOperation
-};
+};