--- conflicted
+++ resolved
@@ -15,12 +15,8 @@
 const {fhirContentTypes} = require('../../utils/contentTypes');
 const {logErrorToSlackAsync} = require('../../utils/slack.logger');
 const {getLinkedPatientsAsync} = require('../security/getLinkedPatientsByPersonId');
-<<<<<<< HEAD
-const {getOrCreateCollectionForResourceTypeAsync} = require('../common/resourceManager');
+const {ResourceLocator} = require('../common/resourceLocator');
 const fhirLogger = require('../../utils/fhirLogger').FhirLogger.getLogger();
-=======
-const {ResourceLocator} = require('../common/resourceLocator');
->>>>>>> 777d6ee9
 
 /**
  * does a FHIR Search
@@ -54,7 +50,6 @@
         requestId
     } = requestInfo;
 
-<<<<<<< HEAD
     fhirLogger.info(
         {
             user: user,
@@ -66,9 +61,6 @@
             message: 'start'
         }
     );
-=======
-    logRequest(user, resourceType + ' >>> searchStreaming' + ' scope:' + scope);
->>>>>>> 777d6ee9
     // logRequest('user: ' + req.user);
     // logRequest('scope: ' + req.authInfo.scope);
     verifyHasValidScopes(resourceType, 'read', user, scope);
@@ -192,18 +184,14 @@
             } else {
                 // if env.RETURN_BUNDLE is set then return as a Bundle
                 if (env.RETURN_BUNDLE || args['_bundle']) {
-<<<<<<< HEAD
+                    /**
+                     * @type {string}
+                     */
+                    const collectionName = resourceLocator.getFirstCollectionNameForQuery();
                     resourceIds = await streamBundleFromCursorAsync(
                         requestId,
                         cursor,
                         url,
-=======
-                    /**
-                     * @type {string}
-                     */
-                    const collectionName = resourceLocator.getFirstCollectionNameForQuery();
-                    resourceIds = await streamBundleFromCursorAsync(cursor, url,
->>>>>>> 777d6ee9
                         (last_id, stopTime1) => createBundle(
                             url,
                             last_id,
@@ -296,14 +284,10 @@
          * @type {number}
          */
         const stopTime1 = Date.now();
-<<<<<<< HEAD
-        throw new MongoError(requestId, e.message, e, collection.collectionName, query, (stopTime1 - startTime), options);
-=======
         /**
          * @type {string}
          */
         const collectionName = resourceLocator.getFirstCollectionNameForQuery();
-        throw new MongoError(e.message, e, collectionName, query, (stopTime1 - startTime), options);
->>>>>>> 777d6ee9
+        throw new MongoError(requestId, e.message, e, collectionName, query, (stopTime1 - startTime), options);
     }
 };