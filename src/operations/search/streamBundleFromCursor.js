const {pipeline} = require('stream/promises');
const {FhirBundleWriter} = require('../streaming/fhirBundleWriter');
const {ResourceIdTracker} = require('../streaming/resourceIdTracker');
const {logError} = require('../common/logging');
const {createReadableMongoStream} = require('../streaming/mongoStreamReader');
const {ResourcePreparerTransform} = require('../streaming/resourcePreparer');
const {HttpResponseWriter} = require('../streaming/responseWriter');
const {ObjectChunker} = require('../streaming/objectChunker');

/**
 * Reads resources from Mongo cursor and writes to response
<<<<<<< HEAD
 * @param {string} requestId
 * @param {import('mongodb').Cursor<import('mongodb').WithId<import('mongodb').Document>>} cursor
=======
 * @param {DatabasePartitionedCursor} cursor
>>>>>>> 777d6ee9
 * @param {string | null} url
 * @param {function (string | null, number): Resource} fnBundle
 * @param {import('http').ServerResponse} res
 * @param {string | null} user
 * @param {string | null} scope
 * @param {Object?} args
 * @param {function (Object): Resource} Resource
 * @param {string} resourceName
 * @param {boolean} useAccessIndex
 * @param {number} batchObjectCount
 * @returns {Promise<string[]>}
 */
async function streamBundleFromCursorAsync(
    requestId,
    cursor, url, fnBundle,
    res, user, scope,
    args, Resource, resourceName,
    useAccessIndex,
    // eslint-disable-next-line no-unused-vars
    batchObjectCount
) {

    /**
     * @type {AbortController}
     */
    const ac = new AbortController();

    /**
     * @type {FhirBundleWriter}
     */
    const fhirBundleWriter = new FhirBundleWriter(fnBundle, url, ac.signal);

    /**
     * @type {{id: string[]}}
     */
    const tracker = {
        id: []
    };

    // if response is closed then abort the pipeline
    res.on('close', () => {
        ac.abort();
    });

    /**
     * @type {HttpResponseWriter}
     */
    const responseWriter = new HttpResponseWriter(requestId, res, 'application/fhir+json', ac.signal);

    const resourcePreparerTransform = new ResourcePreparerTransform(user, scope, args, Resource, resourceName, useAccessIndex, ac.signal);
    const resourceIdTracker = new ResourceIdTracker(tracker, ac.signal);

    const objectChunker = new ObjectChunker(batchObjectCount, ac.signal);

    try {
        const readableMongoStream = createReadableMongoStream(cursor, ac.signal);
        readableMongoStream.on('close', () => {
            console.log('Mongo read stream was closed');
            // ac.abort();
        });
        // https://nodejs.org/docs/latest-v16.x/api/stream.html#streams-compatibility-with-async-generators-and-async-iterators
        await pipeline(
            readableMongoStream,
            objectChunker,
            resourcePreparerTransform,
            resourceIdTracker,
            fhirBundleWriter,
            responseWriter
        );
    } catch (e) {
        logError(user, e);
        ac.abort();
        throw e;
    }
    if (!res.writableEnded) {
        res.end();
    }
    return tracker.id;
}


module.exports = {
    streamBundleFromCursorAsync
};<|MERGE_RESOLUTION|>--- conflicted
+++ resolved
@@ -9,12 +9,9 @@
 
 /**
  * Reads resources from Mongo cursor and writes to response
-<<<<<<< HEAD
+ * @param {DatabasePartitionedCursor} cursor
  * @param {string} requestId
  * @param {import('mongodb').Cursor<import('mongodb').WithId<import('mongodb').Document>>} cursor
-=======
- * @param {DatabasePartitionedCursor} cursor
->>>>>>> 777d6ee9
  * @param {string | null} url
  * @param {function (string | null, number): Resource} fnBundle
  * @param {import('http').ServerResponse} res
