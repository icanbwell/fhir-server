--- conflicted
+++ resolved
@@ -16,12 +16,6 @@
 async function* readMongoStreamGenerator({cursor, signal}) {
     try {
         while (await cursor.hasNext()) {
-<<<<<<< HEAD
-            // logDebug(`Buffered count=${cursor.bufferedCount()}`, {user});
-            // chunk_number += 1;
-            // logInfo(`read: chunk:${chunk_number}`);
-=======
->>>>>>> 30701ead
             if (signal.aborted) {
                 if (isTrue(env.LOG_STREAM_STEPS)) {
                     logInfo('mongoStreamReader: aborted');
