const {Readable} = require('stream');
const env = require('var');
const {isTrue} = require('../../utils/isTrue');

// https://thenewstack.io/node-js-readable-streams-explained/
// https://github.com/logdna/tail-file-node/blob/ee0389ba34cb2037de776541f800842bb98df6b3/lib/tail-file.js#L22
// https://2ality.com/2019/11/nodejs-streams-async-iteration.html

/**
 * Async generator for reading from Mongo
 * @param {DatabasePartitionedCursor} cursor
 * @param {AbortSignal} signal
 * @returns {AsyncGenerator<*, Resource, *>}
 */
async function* readMongoStreamGenerator({cursor, signal}) {
    try {
        while (await cursor.hasNext()) {
<<<<<<< HEAD
            // logDebug(`Buffered count=${cursor.bufferedCount()}`, {user});
            // chunk_number += 1;
            // console.log(`read: chunk:${chunk_number}`);
=======
>>>>>>> 105ec3f0
            if (signal.aborted) {
                if (isTrue(env.LOG_STREAM_STEPS)) {
                    console.log(JSON.stringify({message: 'mongoStreamReader: aborted'}));
                }
                return;
            }
            if (isTrue(env.LOG_STREAM_STEPS)) {
                console.log(JSON.stringify({message: 'mongoStreamReader: read'}));
            }
            /**
             * element
             * @type {Resource}
             */
            yield await cursor.next();
        }
    } catch (e) {
        console.log(JSON.stringify({message: 'mongoStreamReader: error' + e.toString()}));
        throw new AggregateError([e], 'mongoStreamReader: error');
    }
}

// https://nodejs.org/docs/latest-v16.x/api/stream.html#streams-compatibility-with-async-generators-and-async-iterators
/**
 * Creates a readable mongo stream from cursor
 * @param {DatabasePartitionedCursor} cursor
 * @param {AbortSignal} signal
 * @returns {import('stream').Readable}
 */
const createReadableMongoStream = ({cursor, signal}) => Readable.from(
    readMongoStreamGenerator({cursor, signal})
);


module.exports = {
    createReadableMongoStream
};<|MERGE_RESOLUTION|>--- conflicted
+++ resolved
@@ -15,12 +15,6 @@
 async function* readMongoStreamGenerator({cursor, signal}) {
     try {
         while (await cursor.hasNext()) {
-<<<<<<< HEAD
-            // logDebug(`Buffered count=${cursor.bufferedCount()}`, {user});
-            // chunk_number += 1;
-            // console.log(`read: chunk:${chunk_number}`);
-=======
->>>>>>> 105ec3f0
             if (signal.aborted) {
                 if (isTrue(env.LOG_STREAM_STEPS)) {
                     console.log(JSON.stringify({message: 'mongoStreamReader: aborted'}));
