// noinspection ExceptionCaughtLocallyJS

const {logDebug} = require('../common/logging');
const {isTrue} = require('../../utils/isTrue');
const {BadRequestError, NotValidatedError} = require('../../utils/httpErrors');
const {validationsFailedCounter} = require('../../utils/prometheus.utils');
const {assertTypeEquals, assertIsValid} = require('../../utils/assertType');
const {GraphHelper} = require('./graphHelpers');
const {FhirLoggingManager} = require('../common/fhirLoggingManager');
const {ScopesValidator} = require('../security/scopesValidator');
const {getFirstElementOrNull} = require('../../utils/list.util');
const {ResourceValidator} = require('../common/resourceValidator');
const moment = require('moment-timezone');
const {ResourceLocatorFactory} = require('../common/resourceLocatorFactory');
<<<<<<< HEAD
const deepcopy = require('deepcopy');
=======
const {FhirResponseStreamer} = require('../../utils/fhirResponseStreamer');
>>>>>>> 16a85e69

class GraphOperation {
    /**
     * @param {GraphHelper} graphHelper
     * @param {FhirLoggingManager} fhirLoggingManager
     * @param {ScopesValidator} scopesValidator
     * @param {ResourceValidator} resourceValidator
     * @param {ResourceLocatorFactory} resourceLocatorFactory
     */
    constructor(
        {
            graphHelper,
            fhirLoggingManager,
            scopesValidator,
            resourceValidator,
            resourceLocatorFactory
        }
    ) {
        /**
         * @type {GraphHelper}
         */
        this.graphHelper = graphHelper;
        assertTypeEquals(graphHelper, GraphHelper);
        /**
         * @type {FhirLoggingManager}
         */
        this.fhirLoggingManager = fhirLoggingManager;
        assertTypeEquals(fhirLoggingManager, FhirLoggingManager);
        /**
         * @type {ScopesValidator}
         */
        this.scopesValidator = scopesValidator;
        assertTypeEquals(scopesValidator, ScopesValidator);

        /**
         * @type {ResourceValidator}
         */
        this.resourceValidator = resourceValidator;
        assertTypeEquals(resourceValidator, ResourceValidator);

        /**
         * @type {ResourceLocatorFactory}
         */
        this.resourceLocatorFactory = resourceLocatorFactory;
        assertTypeEquals(resourceLocatorFactory, ResourceLocatorFactory);
    }

    /**
     * Supports $graph
     * @param {FhirRequestInfo} requestInfo
     * @param {import('express').Response} res
     * @param {Object} args
     * @param {string} resourceType
     * @param {boolean} streamResponse
     * @return {Promise<Bundle>}
     */
    async graph({requestInfo, res, args, resourceType, streamResponse}) {
        assertIsValid(requestInfo !== undefined);
        assertIsValid(args !== undefined);
        assertIsValid(res !== undefined);
        assertIsValid(resourceType !== undefined);
        assertIsValid(streamResponse !== undefined);
        const currentOperationName = 'graph';

        /**
         * @type {number}
         */
        const startTime = Date.now();
        const {
            /** @type {string | null} */
            user,
            /** @type {string|null} */
            path,
            /** @type {Object | Object[] | null} */
            body,
            /**
             * @type {string}
             */
            method,
        } = requestInfo;

        await this.scopesValidator.verifyHasValidScopesAsync({
            requestInfo,
            args,
            resourceType,
            startTime,
            action: currentOperationName,
            accessRequested: 'read'
        });

        try {
            /**
             * @type {string}
             */
            let {base_version, id} = args;

            const originalArgs = deepcopy(args);

            if (!id) {
                throw new BadRequestError(new Error('No id parameter was passed'));
            }

            id = id.split(',');
            /**
             * @type {boolean}
             */
            const contained = isTrue(args['contained']);
            /**
             * @type {boolean}
             */
            const hash_references = isTrue(args['_hash_references']);
            /**
             * @type {string}
             */
            const currentDate = moment.utc().format('YYYY-MM-DD');
            // We accept the resource in the two forms allowed in FHIR:
            // https://www.hl7.org/fhir/operation-resource-graph.json.html
            // 1. Resource is sent in the body
            // 2. Resource is sent inside a Parameters resource in the body

            /**
             * @type {Object|null}
             */
            let graphDefinitionRaw = args.resource && Object.keys(args.resource).length > 0 ?
                args.resource : body;

            // check if this is a Parameters resourceType
            if (graphDefinitionRaw.resourceType === 'Parameters') {
                // Unfortunately our FHIR schema resource creator does not support Parameters
                // const ParametersResourceCreator = getResource(base_version, 'Parameters');
                // const parametersResource = new ParametersResourceCreator(resource_incoming);
                const parametersResource = graphDefinitionRaw;
                if (!parametersResource.parameter || parametersResource.parameter.length === 0) {
                    throw new BadRequestError({message: 'Invalid parameter field in resource'});
                }
                // find the actual resource in the parameter called resource
                const resourceParameter = getFirstElementOrNull(parametersResource.parameter.filter(p => p.resource));
                if (!resourceParameter || !resourceParameter.resource) {
                    throw new BadRequestError({message: 'Invalid parameter field in resource'});
                }
                graphDefinitionRaw = resourceParameter.resource;
            }

            /**
             * @type {OperationOutcome|null}
             */
            const validationOperationOutcome = await this.resourceValidator.validateResourceAsync(
                {
                    id: graphDefinitionRaw.id,
                    resourceType: 'GraphDefinition',
                    resourceToValidate: graphDefinitionRaw,
                    path: path,
                    currentDate: currentDate
                }
            );
            if (validationOperationOutcome) {
                validationsFailedCounter.inc({action: currentOperationName, resourceType}, 1);
                logDebug({user, args: {message: 'GraphDefinition schema failed validation'}});
                // noinspection JSValidateTypes
                /**
                 * @type {Error}
                 */
                const notValidatedError = new NotValidatedError(validationOperationOutcome);
                await this.fhirLoggingManager.logOperationFailureAsync({
                    requestInfo,
                    args,
                    resourceType,
                    startTime,
                    action: currentOperationName,
                    error: notValidatedError
                });
                throw notValidatedError;
            }
            /**
             * @type {FhirResponseStreamer}
             */
            const fhirResponseStreamer = streamResponse ? new FhirResponseStreamer({response: res}) : null;
            /**
             * @type {Bundle}
             */
            const resultBundle = (method.toLowerCase() === 'delete') ?
                await this.graphHelper.deleteGraphAsync(
                    {
                        requestInfo,
                        base_version,
                        resourceType,
                        id,
                        graphDefinitionJson: graphDefinitionRaw,
                        args,
<<<<<<< HEAD
                        originalArgs
=======
                        fhirResponseStreamer
>>>>>>> 16a85e69
                    }
                ) : await this.graphHelper.processGraphAsync(
                    {
                        requestInfo,
                        base_version,
                        resourceType,
                        id,
                        graphDefinitionJson: graphDefinitionRaw,
                        contained,
                        hash_references,
                        args,
<<<<<<< HEAD
                        originalArgs
=======
                        fhirResponseStreamer
>>>>>>> 16a85e69
                    }
                );

            await this.fhirLoggingManager.logOperationSuccessAsync(
                {
                    requestInfo,
                    args,
                    resourceType,
                    startTime,
                    action: currentOperationName
                });

            return resultBundle;
        } catch (err) {
            await this.fhirLoggingManager.logOperationFailureAsync(
                {
                    requestInfo,
                    args,
                    resourceType,
                    startTime,
                    action: currentOperationName,
                    error: err
                });
            throw err;
        }
    }
}

module.exports = {
    GraphOperation
};<|MERGE_RESOLUTION|>--- conflicted
+++ resolved
@@ -12,11 +12,8 @@
 const {ResourceValidator} = require('../common/resourceValidator');
 const moment = require('moment-timezone');
 const {ResourceLocatorFactory} = require('../common/resourceLocatorFactory');
-<<<<<<< HEAD
 const deepcopy = require('deepcopy');
-=======
 const {FhirResponseStreamer} = require('../../utils/fhirResponseStreamer');
->>>>>>> 16a85e69
 
 class GraphOperation {
     /**
@@ -206,11 +203,8 @@
                         id,
                         graphDefinitionJson: graphDefinitionRaw,
                         args,
-<<<<<<< HEAD
-                        originalArgs
-=======
+                        originalArgs,
                         fhirResponseStreamer
->>>>>>> 16a85e69
                     }
                 ) : await this.graphHelper.processGraphAsync(
                     {
@@ -222,11 +216,8 @@
                         contained,
                         hash_references,
                         args,
-<<<<<<< HEAD
-                        originalArgs
-=======
+                        originalArgs,
                         fhirResponseStreamer
->>>>>>> 16a85e69
                     }
                 );
 
