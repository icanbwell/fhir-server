--- conflicted
+++ resolved
@@ -1119,23 +1119,8 @@
      * @param {boolean} contained
      * @param {boolean} hash_references
      * @param {Object} args
-<<<<<<< HEAD
+     * @param {FhirResponseStreamer|undefined} [fhirResponseStreamer]
      * @param {Object} originalArgs
-     * @return {Promise<Bundle>}
-     */
-    async processGraphAsync({
-                                requestInfo,
-                                base_version,
-                                resourceType,
-                                id,
-                                graphDefinitionJson,
-                                contained,
-                                hash_references,
-                                args,
-                                originalArgs
-                            }) {
-=======
-     * @param {FhirResponseStreamer|undefined} [fhirResponseStreamer]
      * @return {Promise<Bundle>}
      */
     async processGraphAsync(
@@ -1148,10 +1133,10 @@
             contained,
             hash_references,
             args,
+            originalArgs,
             fhirResponseStreamer
         }
     ) {
->>>>>>> 16a85e69
         try {
             if (fhirResponseStreamer) {
                 await fhirResponseStreamer.startAsync();
@@ -1226,18 +1211,18 @@
              */
             const resources = uniqueEntries.map(bundleEntry => bundleEntry.resource);
 
-<<<<<<< HEAD
             await this.enrichmentManager.enrichAsync({
                     resources: resources, args, originalArgs
                 }
             );
-=======
+
             if (fhirResponseStreamer) {
                 for (const resource of resources) {
                     await fhirResponseStreamer.writeAsync({resource});
                 }
             }
->>>>>>> 16a85e69
+
+
             /**
              * @type {Bundle}
              */
@@ -1289,11 +1274,8 @@
      * @param {string | string[]} id (accepts a single id or a list of ids)
      * @param {*} graphDefinitionJson (a GraphDefinition resource)
      * @param {Object} args
-<<<<<<< HEAD
      * @param {Object} originalArgs
-=======
      * @param {FhirResponseStreamer} fhirResponseStreamer
->>>>>>> 16a85e69
      * @return {Promise<Bundle>}
      */
     async deleteGraphAsync(
@@ -1304,11 +1286,8 @@
             id,
             graphDefinitionJson,
             args,
-<<<<<<< HEAD
-            originalArgs
-=======
+            originalArgs,
             fhirResponseStreamer
->>>>>>> 16a85e69
         }
     ) {
         try {
@@ -1331,11 +1310,8 @@
                 hash_references: false,
                 graphDefinitionJson,
                 args,
-<<<<<<< HEAD
-                originalArgs
-=======
+                originalArgs,
                 fhirResponseStreamer: null // don't let graph send the response
->>>>>>> 16a85e69
             });
             // now iterate and delete by resuourceType and Id
             /**
