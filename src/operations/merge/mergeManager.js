--- conflicted
+++ resolved
@@ -195,13 +195,6 @@
     ) {
         assertTypeEquals(resourceToMerge, Resource);
         // not found so insert
-<<<<<<< HEAD
-        logDebug({
-            user,
-            args: {message: 'Merging new resource', id: resourceToMerge.id, resource: resourceToMerge}
-        });
-        if (this.configManager.checkAccessTagsOnSave) {
-=======
         logDebug(
             'Merging new resource',
             {
@@ -209,8 +202,7 @@
                 args: {id: resourceToMerge.id, resource: resourceToMerge}
             }
         );
-        if (env.CHECK_ACCESS_TAG_ON_SAVE === '1') {
->>>>>>> 8c57b8ca
+        if (this.configManager.checkAccessTagsOnSave) {
             if (!this.scopesManager.doesResourceHaveAccessTags(resourceToMerge)) {
                 throw new BadRequestError(
                     new Error(
