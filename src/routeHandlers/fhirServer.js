--- conflicted
+++ resolved
@@ -16,7 +16,6 @@
 const {ServerError} = require('../middleware/fhir/utils/server.error');
 const {generateUUID} = require('../utils/uid.util');
 const helmet = require('helmet');
-const express = require('express');
 const {FhirRouter} = require('../middleware/fhir/router');
 const {assertTypeEquals} = require('../utils/assertType');
 const passport = require('passport');
@@ -85,36 +84,15 @@
         );
 
         // Enable the body parser
-<<<<<<< HEAD
-        this.app.use(express.urlencoded({
-            extended: true,
-            limit: '50mb',
-            parameterLimit: 50000
-        }));
-        this.app.use(express.json({
-            type: ['application/fhir+json', 'application/json+fhir', 'application/json'],
-            limit: '50mb',
-        }));
-
-        this.app.use((/** @type {import('http').IncomingMessage} **/ req, /** @type {import('http').ServerResponse} **/ res, next) => {
-            req.setTimeout(60 * 60 * 1000, () => {
-                console.log('HTTP Request timeout');
-            });
-            req.on('close', () => {
-                console.log('HTTP Request stream was closed');
-            });
-            next();
-        });
-=======
-        this.app.use(
-            bodyParser.urlencoded({
+        this.app.use(
+            express.urlencoded({
                 extended: true,
                 limit: '50mb',
                 parameterLimit: 50000,
             })
         );
         this.app.use(
-            bodyParser.json({
+            express.json({
                 type: ['application/fhir+json', 'application/json+fhir'],
                 limit: '50mb',
             })
@@ -221,7 +199,6 @@
         if (publicDirectory || server.publicDirectory) {
             this.app.use(express.static(publicDirectory || server.publicDirectory));
         } // return self for chaining
->>>>>>> 81a62964
 
         return this;
     }
