// provider file
const patientWithSecurityTagResource = require('./fixtures/patient/patient_with_security_tag.json');

// expected
const expectedSinglePatientResource = require('./fixtures/expected/expected_single_patient.json');

const {
    commonBeforeEach,
    commonAfterEach,
    getHeaders,
    createTestRequest,
} = require('../../common');
const {describe, beforeEach, afterEach, expect, test} = require('@jest/globals');
const {logInfo} = require('../../../operations/common/logging');

describe('PractitionerUpdateSecurityTagTests', () => {
    beforeEach(async () => {
        await commonBeforeEach();
    });

    afterEach(async () => {
        await commonAfterEach();
    });

    describe('Patient UpdateSecurityTag Tests', () => {
        test('UpdateSecurityTag works', async () => {
            const request = await createTestRequest();
            let resp = await request.get('/4_0_0/Patient').set(getHeaders());
<<<<<<< HEAD
            // noinspection JSUnresolvedFunction
            expect(resp).toHaveResourceCount(0);
=======

            expect(resp.body.length).toBe(0);
            logInfo('------- response 1 ------------');
            logInfo('', {'resp': resp.body});
            logInfo('------- end response 1 ------------');

            env['CHECK_ACCESS_TAG_ON_SAVE'] = 0;
            try {
                resp = await request
                    .post('/4_0_0/Patient/1679033641/$merge?validate=true')
                    .send(patientWithoutSecurityTagResource)
                    .set(getHeaders());

                logInfo('------- response patient1Resource ------------');
                logInfo('', {'resp': resp.body});
                logInfo('------- end response  ------------');
                expect(resp.body['created']).toBe(true);
            } finally {
                env['CHECK_ACCESS_TAG_ON_SAVE'] = oldValue;
            }
>>>>>>> 3fabaf49

            resp = await request
                .post('/4_0_0/Patient/00100000000/$merge?validate=true')
                .send(patientWithSecurityTagResource)
                .set(getHeaders());

<<<<<<< HEAD
            // noinspection JSUnresolvedFunction
            expect(resp).toHaveMergeResponse({created: true, updated: false});
=======
            logInfo('------- response patient1Resource ------------');
            logInfo('', {'resp': resp.body});
            logInfo('------- end response  ------------');
            expect(resp.body['created']).toBe(false);
            expect(resp.body['updated']).toBe(true);
>>>>>>> 3fabaf49

            resp = await request.get('/4_0_0/Patient/00100000000').set(getHeaders());

            // noinspection JSUnresolvedFunction
            expect(resp).toHaveResponse(expectedSinglePatientResource);
        });
    });
});<|MERGE_RESOLUTION|>--- conflicted
+++ resolved
@@ -11,7 +11,6 @@
     createTestRequest,
 } = require('../../common');
 const {describe, beforeEach, afterEach, expect, test} = require('@jest/globals');
-const {logInfo} = require('../../../operations/common/logging');
 
 describe('PractitionerUpdateSecurityTagTests', () => {
     beforeEach(async () => {
@@ -26,47 +25,18 @@
         test('UpdateSecurityTag works', async () => {
             const request = await createTestRequest();
             let resp = await request.get('/4_0_0/Patient').set(getHeaders());
-<<<<<<< HEAD
             // noinspection JSUnresolvedFunction
             expect(resp).toHaveResourceCount(0);
-=======
 
             expect(resp.body.length).toBe(0);
-            logInfo('------- response 1 ------------');
-            logInfo('', {'resp': resp.body});
-            logInfo('------- end response 1 ------------');
-
-            env['CHECK_ACCESS_TAG_ON_SAVE'] = 0;
-            try {
-                resp = await request
-                    .post('/4_0_0/Patient/1679033641/$merge?validate=true')
-                    .send(patientWithoutSecurityTagResource)
-                    .set(getHeaders());
-
-                logInfo('------- response patient1Resource ------------');
-                logInfo('', {'resp': resp.body});
-                logInfo('------- end response  ------------');
-                expect(resp.body['created']).toBe(true);
-            } finally {
-                env['CHECK_ACCESS_TAG_ON_SAVE'] = oldValue;
-            }
->>>>>>> 3fabaf49
 
             resp = await request
                 .post('/4_0_0/Patient/00100000000/$merge?validate=true')
                 .send(patientWithSecurityTagResource)
                 .set(getHeaders());
 
-<<<<<<< HEAD
             // noinspection JSUnresolvedFunction
             expect(resp).toHaveMergeResponse({created: true, updated: false});
-=======
-            logInfo('------- response patient1Resource ------------');
-            logInfo('', {'resp': resp.body});
-            logInfo('------- end response  ------------');
-            expect(resp.body['created']).toBe(false);
-            expect(resp.body['updated']).toBe(true);
->>>>>>> 3fabaf49
 
             resp = await request.get('/4_0_0/Patient/00100000000').set(getHeaders());
 
