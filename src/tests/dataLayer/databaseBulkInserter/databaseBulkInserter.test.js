const patient = require('./fixtures/patient.json');
const observation = require('./fixtures/observation.json');
const {describe, expect, beforeEach, afterEach, test} = require('@jest/globals');
const moment = require('moment-timezone');
const {commonBeforeEach, commonAfterEach} = require('../../common');
const {createTestContainer} = require('../../createTestContainer');
const {ChangeEventProducer} = require('../../../utils/changeEventProducer');
const env = require('var');
const Patient = require('../../../fhir/classes/4_0_0/resources/patient');
const Observation = require('../../../fhir/classes/4_0_0/resources/observation');
const CodeSystem = require('../../../fhir/classes/4_0_0/resources/codeSystem');
const Meta = require('../../../fhir/classes/4_0_0/complex_types/meta');
const CodeSystemConcept = require('../../../fhir/classes/4_0_0/backbone_elements/codeSystemConcept');
const CodeSystemProperty1 = require('../../../fhir/classes/4_0_0/backbone_elements/codeSystemProperty1');
const BundleEntry = require('../../../fhir/classes/4_0_0/backbone_elements/bundleEntry');
const BundleRequest = require('../../../fhir/classes/4_0_0/backbone_elements/bundleRequest');
const BundleResponse = require('../../../fhir/classes/4_0_0/backbone_elements/bundleResponse');
const OperationOutcome = require('../../../fhir/classes/4_0_0/resources/operationOutcome');
const Coding = require('../../../fhir/classes/4_0_0/complex_types/coding');
const OperationOutcomeIssue = require('../../../fhir/classes/4_0_0/backbone_elements/operationOutcomeIssue');
const {generateUUIDv5} = require('../../../utils/uid.util');
const Identifier = require('../../../fhir/classes/4_0_0/complex_types/identifier');
<<<<<<< HEAD
const { Collection } = require('mongodb');
=======
>>>>>>> f50f2897

class MockChangeEventProducer extends ChangeEventProducer {
    /**
     * Constructor
     * @param {KafkaClientFactory} kafkaClientFactory
     * @param {ResourceManager} resourceManager
     * @param {string} patientChangeTopic
     * @param {string} taskChangeTopic
     * @param {string} observationChangeTopic
     * @param {BwellPersonFinder} bwellPersonFinder
     * @param {RequestSpecificCache} requestSpecificCache
     */
    constructor({
                    kafkaClientFactory,
                    resourceManager,
                    patientChangeTopic,
                    taskChangeTopic,
                    observationChangeTopic,
                    bwellPersonFinder,
                    requestSpecificCache
                }) {
        super({
            kafkaClientFactory,
            resourceManager,
            patientChangeTopic,
            taskChangeTopic,
            observationChangeTopic,
            bwellPersonFinder,
            requestSpecificCache
        });
    }
}

describe('databaseBulkInserter Tests', () => {
    beforeEach(async () => {
        await commonBeforeEach();
        jest.restoreAllMocks();
    });

    afterEach(async () => {
        await commonAfterEach();
    });
    describe('databaseBulkInserter Tests', () => {
        test('execAsync works', async () => {
            /**
             * @type {string}
             */
            const currentDate = moment.utc().format('YYYY-MM-DD');

            const container = createTestContainer((container1) => {
                container1.register(
                    'changeEventProducer',
                    (c) =>
                        new MockChangeEventProducer({
                            kafkaClientFactory: c.kafkaClientFactory,
                            resourceManager: c.resourceManager,
                            patientChangeTopic: env.KAFKA_PATIENT_CHANGE_TOPIC || 'business.events',
                            taskChangeTopic: env.KAFKA_PATIENT_CHANGE_TOPIC || 'business.events',
                            observationChangeTopic:
                                env.KAFKA_PATIENT_CHANGE_TOPIC || 'business.events',
                            bwellPersonFinder: c.bwellPersonFinder,
                            requestSpecificCache: c.requestSpecificCache
                        })
                );
                return container1;
            });

            // noinspection JSCheckFunctionSignatures
            const onPatientCreateAsyncMock = jest
                .spyOn(MockChangeEventProducer.prototype, 'onPatientCreateAsync')
                .mockImplementation(() => {
                });
            // noinspection JSCheckFunctionSignatures
            const onPatientChangeAsyncMock = jest
                .spyOn(MockChangeEventProducer.prototype, 'onPatientChangeAsync')
                .mockImplementation(() => {
                });
            // noinspection JSCheckFunctionSignatures
            const onObservationCreateAsync = jest
                .spyOn(MockChangeEventProducer.prototype, 'onObservationCreateAsync')
                .mockImplementation(() => {
                });
            // noinspection JSCheckFunctionSignatures
            const onObservationChangeAsync = jest
                .spyOn(MockChangeEventProducer.prototype, 'onObservationChangeAsync')
                .mockImplementation(() => {
                });
            /**
             * @type {DatabaseBulkInserter}
             */
            const databaseBulkInserter = container.databaseBulkInserter;
            const requestId = '1234';

            await databaseBulkInserter.insertOneAsync({
                requestId: requestId,
                resourceType: 'Patient', doc: new Patient(patient)
            });
            await databaseBulkInserter.insertOneAsync({
                requestId: requestId,
                resourceType: 'Observation',
                doc: new Observation(observation),
            });

            patient.birthDate = '2020-01-01';
            await databaseBulkInserter.mergeOneAsync({
                requestId: requestId,
                resourceType: 'Patient',
                id: patient.id,
                doc: new Patient(patient),
                previousVersionId: '1',
                patches: null
            });

            // now execute the bulk inserts
            const base_version = '4_0_0';
            await databaseBulkInserter.executeAsync({
                requestId: requestId,
                currentDate,
                base_version,
                method: 'POST'
            });

            /**
             * @type {PostRequestProcessor}
             */
            const postRequestProcessor = container.postRequestProcessor;
            await postRequestProcessor.executeAsync({requestId});
            await postRequestProcessor.waitTillDoneAsync({requestId});

            /**
             * @type {MongoDatabaseManager}
             */
            const mongoDatabaseManager = container.mongoDatabaseManager;
            /**
             * mongo connection
             * @type {import('mongodb').Db}
             */
            const fhirDb = await mongoDatabaseManager.getClientDbAsync();
            // check patients
            const patientCollection = `Patient_${base_version}`;
            const patients = await fhirDb.collection(patientCollection).find().toArray();
            expect(patients.length).toStrictEqual(1);
            expect(patients[0].id).toStrictEqual('00100000000');
            // check observations
            const observationCollection = `Observation_${base_version}`;
            const observations = await fhirDb.collection(observationCollection).find().toArray();
            expect(observations.length).toStrictEqual(1);
            expect(observations[0].id).toStrictEqual('2354-InAgeCohort');

            expect(onPatientCreateAsyncMock).toBeCalledTimes(1);
            expect(onPatientChangeAsyncMock).toBeCalledTimes(1);
            expect(onObservationCreateAsync).toBeCalledTimes(1);
            expect(onObservationChangeAsync).toBeCalledTimes(0);
        });
        test('execAsync handles mongo error', async () => {
            /**
             * @type {string}
             */
            const currentDate = moment.utc().format('YYYY-MM-DD');

            const container = createTestContainer((container1) => {
                container1.register(
                    'changeEventProducer',
                    (c) =>
                        new MockChangeEventProducer({
                            kafkaClientFactory: c.kafkaClientFactory,
                            resourceManager: c.resourceManager,
                            patientChangeTopic: env.KAFKA_PATIENT_CHANGE_TOPIC || 'business.events',
                            taskChangeTopic: env.KAFKA_PATIENT_CHANGE_TOPIC || 'business.events',
                            observationChangeTopic:
                                env.KAFKA_PATIENT_CHANGE_TOPIC || 'business.events',
                            bwellPersonFinder: c.bwellPersonFinder,
                            requestSpecificCache: c.requestSpecificCache
                        })
                );
                return container1;
            });

            // noinspection JSCheckFunctionSignatures
            const onPatientCreateAsyncMock = jest
                .spyOn(MockChangeEventProducer.prototype, 'onPatientCreateAsync')
                .mockImplementation(() => {
                });
            // noinspection JSCheckFunctionSignatures
            const onPatientChangeAsyncMock = jest
                .spyOn(MockChangeEventProducer.prototype, 'onPatientChangeAsync')
                .mockImplementation(() => {
                });
            // noinspection JSCheckFunctionSignatures
            const onObservationCreateAsync = jest
                .spyOn(MockChangeEventProducer.prototype, 'onObservationCreateAsync')
                .mockImplementation(() => {
                });
            // noinspection JSCheckFunctionSignatures
            const onObservationChangeAsync = jest
                .spyOn(MockChangeEventProducer.prototype, 'onObservationChangeAsync')
                .mockImplementation(() => {
                });
            /**
             * @type {MongoDatabaseManager}
             */
            const mongoDatabaseManager = container.mongoDatabaseManager;
            /**
             * mongo connection
             * @type {import('mongodb').Db}
             */
            const fhirDb = await mongoDatabaseManager.getClientDbAsync();
            const base_version = '4_0_0';
            const patientCollection = `Patient_${base_version}`;
             // noinspection JSCheckFunctionSignatures
            jest
                .spyOn(Collection.prototype, 'bulkWrite')
                .mockImplementation(() => {
                    const result = {
                        nMatched: 1, nUpserted: 1, hasWriteErrors: () => true,
                        getWriteErrors: () => [
                            {
                                code: 1, index: 1, errMsg: 'Error msg test',
                                toJSON: () => JSON.parse('{"code": 1, "index": 1, "errMsg": "Error msg test"}'),
                            },
                        ],
                    };
                    return result;
                });
            /**
             * @type {DatabaseBulkInserter}
             */
            const databaseBulkInserter = container.databaseBulkInserter;
            const requestId = '1234';

            await databaseBulkInserter.insertOneAsync({
                requestId: requestId,
                resourceType: 'Patient', doc: new Patient(patient)
            });
            await databaseBulkInserter.insertOneAsync({
                requestId: requestId,
                resourceType: 'Observation',
                doc: new Observation(observation),
            });

            patient.birthDate = '2020-01-01';
            await databaseBulkInserter.mergeOneAsync({
                requestId: requestId,
                resourceType: 'Patient',
                id: patient.id,
                doc: new Patient(patient),
                previousVersionId: '1',
                patches: null
            });

            // now execute the bulk inserts
            const result = await databaseBulkInserter.executeAsync({
                requestId: requestId,
                currentDate,
                base_version,
                method: 'POST'
            });

            /**
             * @type {PostRequestProcessor}
             */
            const postRequestProcessor = container.postRequestProcessor;
            await postRequestProcessor.executeAsync({requestId});
            await postRequestProcessor.waitTillDoneAsync({requestId});

            // Check the result has errors
            expect(result).not.toBeNull();
            expect(result.length).toBeGreaterThanOrEqual(2);

            // check patients
            const patients = await fhirDb.collection(patientCollection).find().toArray();
            expect(patients.length).toStrictEqual(0);
            // check observations
            const observationCollection = `Observation_${base_version}`;
            const observations = await fhirDb.collection(observationCollection).find().toArray();
            expect(observations.length).toStrictEqual(0);

            expect(onPatientCreateAsyncMock).toBeCalledTimes(1);
            expect(onPatientChangeAsyncMock).toBeCalledTimes(1);
            expect(onObservationCreateAsync).toBeCalledTimes(1);
            expect(onObservationChangeAsync).toBeCalledTimes(0);
        });
    });
    describe('databaseBulkInserter CodeSystem concurrency Tests', () => {
        test('execAsync works on CodeSystem without concurrency', async () => {
            /**
             * @type {string}
             */
            const currentDate = moment.utc().format('YYYY-MM-DD');

            const container = createTestContainer((container1) => {
                container1.register(
                    'changeEventProducer',
                    (c) =>
                        new MockChangeEventProducer({
                            kafkaClientFactory: c.kafkaClientFactory,
                            resourceManager: c.resourceManager,
                            patientChangeTopic: env.KAFKA_PATIENT_CHANGE_TOPIC || 'business.events',
                            taskChangeTopic: env.KAFKA_PATIENT_CHANGE_TOPIC || 'business.events',
                            observationChangeTopic:
                                env.KAFKA_PATIENT_CHANGE_TOPIC || 'business.events',
                            bwellPersonFinder: c.bwellPersonFinder,
                            requestSpecificCache: c.requestSpecificCache
                        })
                );
                return container1;
            });

            /**
             * @type {DatabaseBulkInserter}
             */
            const databaseBulkInserter = container.databaseBulkInserter;
            const requestId = '1234';

            const codeSystemOriginal = new CodeSystem({
                id: 'loinc-1',
                status: 'active',
                content: 'complete',
                meta: new Meta({
                    lastUpdated: Date(),
                    versionId: '1'
                }),
                concept: [
                    new CodeSystemConcept(
                        {
                            id: '3565-4',
                            code: '3565-4',
                            property: [
                                new CodeSystemProperty1({
                                    code: 'medline_plus',
                                    valueString: '1'
                                })
                            ]
                        }
                    )
                ]
            });

            /**
             * @type {MongoDatabaseManager}
             */
            const mongoDatabaseManager = container.mongoDatabaseManager;
            /**
             * mongo auditEventDb connection
             * @type {import('mongodb').Db}
             */
            const fhirDb = await mongoDatabaseManager.getClientDbAsync();
            const collectionName = 'CodeSystem_4_0_0';
            /**
             * mongo collection
             * @type {import('mongodb').Collection}
             */
            const codeSystemCollection = fhirDb.collection(collectionName);

            await codeSystemCollection.insertOne(codeSystemOriginal.toJSONInternal());

            // add another one
            const codeSystem1 = new CodeSystem({
                id: 'loinc-1',
                _uuid: '6dfa2151-d5dc-5fbd-9cb0-8380b28c6428',
                status: 'active',
                content: 'complete',
                meta: new Meta({
                    lastUpdated: Date(),
                    versionId: '2',
                    security: [
                        new Coding({
                            'code': 'medstar',
                            'system': 'https://www.icanbwell.com/owner'
                        }),
                        new Coding({
                            'code': 'medstar',
                            'system': 'https://www.icanbwell.com/sourceAssigningAuthority'
                        })
                    ]
                }),
                concept: [
                    new CodeSystemConcept(
                        {
                            id: '3565-4',
                            code: '3565-4',
                            property: [
                                new CodeSystemProperty1({
                                    code: 'medline_plus',
                                    valueString: '1'
                                })
                            ]
                        }
                    ),
                    new CodeSystemConcept(
                        {
                            id: '5565-4',
                            code: '5565-4',
                            property: [
                                new CodeSystemProperty1({
                                    code: 'medline_plus',
                                    valueString: '2'
                                })
                            ]
                        }
                    )
                ]
            });
            const updateResult = await codeSystemCollection.findOneAndReplace({id: 'loinc-1'}, codeSystem1.toJSONInternal());
            expect(updateResult.lastErrorObject).toStrictEqual({
                'n': 1,
                'updatedExisting': true
            });
            const codeSystemsBeforeBulkUpdate = await fhirDb.collection(collectionName).find().toArray();
            expect(codeSystemsBeforeBulkUpdate.length).toStrictEqual(1);
            const expectedCodeSystemAfterFirstUpdate = new CodeSystem({
                id: 'loinc-1',
                status: 'active',
                content: 'complete',
                meta: new Meta({
                    lastUpdated: Date(),
                    versionId: '2',
                    security: [
                        new Coding({
                            'code': 'medstar',
                            'system': 'https://www.icanbwell.com/owner'
                        }),
                        new Coding({
                            'code': 'medstar',
                            'system': 'https://www.icanbwell.com/sourceAssigningAuthority'
                        })
                    ]
                }),
                concept: [
                    new CodeSystemConcept(
                        {
                            id: '3565-4',
                            code: '3565-4',
                            property: [
                                new CodeSystemProperty1({
                                    code: 'medline_plus',
                                    valueString: '1'
                                })
                            ]
                        }
                    ),
                    new CodeSystemConcept(
                        {
                            id: '5565-4',
                            code: '5565-4',
                            property: [
                                new CodeSystemProperty1({
                                    code: 'medline_plus',
                                    valueString: '2'
                                })
                            ]
                        }
                    )
                ]
            });
            expectedCodeSystemAfterFirstUpdate.meta.lastUpdated = null;
            // noinspection JSCheckFunctionSignatures
            let actualCodeSystem = new CodeSystem(codeSystemsBeforeBulkUpdate[0]);
            actualCodeSystem.meta.lastUpdated = null;
            expect(actualCodeSystem.toJSON()).toStrictEqual(expectedCodeSystemAfterFirstUpdate.toJSON());

            const codeSystem2 = new CodeSystem({
                id: 'loinc-1',
                status: 'active',
                content: 'complete',
                meta: new Meta({
                    lastUpdated: Date(),
                    versionId: '2',
                    source: 'http://www/icanbwell.com',
                    security: [
                        new Coding({
                            'system': 'https://www.icanbwell.com/owner',
                            'code': 'medstar'
                        })
                    ]
                }),
                concept: [
                    new CodeSystemConcept(
                        {
                            id: '3565-4',
                            code: '3565-4',
                            property: [
                                new CodeSystemProperty1({
                                    code: 'medline_plus',
                                    valueString: '1'
                                })
                            ]
                        }
                    ),
                    new CodeSystemConcept(
                        {
                            id: '5565-4',
                            code: '5565-4',
                            property: [
                                new CodeSystemProperty1({
                                    code: 'medline_plus',
                                    valueString: '2'
                                })
                            ]
                        }
                    ),
                    new CodeSystemConcept({
                            id: '6665-3',
                            code: '6665-3',
                            property: [
                                new CodeSystemProperty1({
                                    code: 'medline_plus',
                                    valueString: '3'
                                })
                            ]
                        }
                    ),
                ]
            });
            await databaseBulkInserter.mergeOneAsync({
                requestId: requestId,
                resourceType: 'CodeSystem',
                id: codeSystem2.id,
                doc: codeSystem2,
                previousVersionId: '1',
                patches: null
            });

            // now execute the bulk inserts
            const base_version = '4_0_0';
            /**
             * @type {MergeResultEntry[]}
             */
            const mergeResults = await databaseBulkInserter.executeAsync({
                requestId: requestId,
                currentDate,
                base_version,
                method: 'POST'
            });
            expect(mergeResults.map(m => m.toJSON())).toStrictEqual([
                {
                    'created': false,
                    'id': 'loinc-1',
                    'resourceType': 'CodeSystem',
                    'sourceAssigningAuthority': 'medstar',
                    'updated': true,
                    'uuid': '6dfa2151-d5dc-5fbd-9cb0-8380b28c6428'
                }
            ]);
            /**
             * @type {PostRequestProcessor}
             */
            const postRequestProcessor = container.postRequestProcessor;
            await postRequestProcessor.executeAsync({requestId});
            await postRequestProcessor.waitTillDoneAsync({requestId});

            // check codeSystems
            const codeSystems = await fhirDb.collection(collectionName).find().toArray();
            expect(codeSystems.length).toStrictEqual(1);
            const expectedCodeSystem = new CodeSystem({
                id: 'loinc-1',
                status: 'active',
                content: 'complete',
                meta: new Meta({
                    versionId: '3',
                    source: 'http://www/icanbwell.com',
                    security: [
                        new Coding({
                            'system': 'https://www.icanbwell.com/owner',
                            'code': 'medstar'
                        }),
                        new Coding({
                            'code': 'medstar',
                            'system': 'https://www.icanbwell.com/sourceAssigningAuthority'
                        })
                    ]
                }),
                identifier: [
                    new Identifier({
                        'id': 'sourceId',
                        'system': 'https://www.icanbwell.com/sourceId',
                        'value': 'loinc-1'
                    }),
                    new Identifier({
                        'id': 'uuid',
                        'system': 'https://www.icanbwell.com/uuid',
                        'value': 'b627381e-4838-46cf-b9b0-02ad7b179219'
                    })
                ],
                concept: [
                    new CodeSystemConcept(
                        {
                            id: '3565-4',
                            code: '3565-4',
                            property: [
                                new CodeSystemProperty1({
                                    code: 'medline_plus',
                                    valueString: '1'
                                })
                            ]
                        }
                    ),
                    new CodeSystemConcept(
                        {
                            id: '5565-4',
                            code: '5565-4',
                            property: [
                                new CodeSystemProperty1({
                                    code: 'medline_plus',
                                    valueString: '2'
                                })
                            ]
                        }
                    ),
                    new CodeSystemConcept(
                        {
                            id: '6665-3',
                            code: '6665-3',
                            property: [
                                new CodeSystemProperty1({
                                    code: 'medline_plus',
                                    valueString: '3'
                                })
                            ]
                        }
                    ),
                ]
            });
            // noinspection JSCheckFunctionSignatures
            actualCodeSystem = new CodeSystem(codeSystems[0]);
            actualCodeSystem.meta.lastUpdated = null;
            expectedCodeSystem.meta.lastUpdated = null;
            expectedCodeSystem.identifier[1].value = actualCodeSystem.identifier[1].value;

            expect(actualCodeSystem.toJSON()).toStrictEqual(expectedCodeSystem.toJSON());

            // now check the history table
            const actualCodeSystemHistoryEntries = await fhirDb.collection(`${collectionName}_History`).find().toArray();
            expect(actualCodeSystemHistoryEntries.length).toStrictEqual(1);
            const expectedCodeSystemHistoryEntry = new BundleEntry(
                {
                    'id': generateUUIDv5('loinc-1|medstar'),
                    'request': new BundleRequest({
                        'id': '1234',
                        'method': 'POST',
                        'url': '/4_0_0/CodeSystem/loinc-1'
                    }),
                    resource: new CodeSystem({
                        id: 'loinc-1',
                        _uuid: '6dfa2151-d5dc-5fbd-9cb0-8380b28c6428',
                        status: 'active',
                        content: 'complete',
                        meta: new Meta({
                            versionId: '3',
                            source: 'http://www/icanbwell.com',
                            security: [
                                new Coding({
                                    'system': 'https://www.icanbwell.com/owner',
                                    'code': 'medstar'
                                }),
                                new Coding({
                                    'code': 'medstar',
                                    'system': 'https://www.icanbwell.com/sourceAssigningAuthority'
                                })
                            ]
                        }),
                        'identifier': [
                            new Identifier({
                                'id': 'sourceId',
                                'system': 'https://www.icanbwell.com/sourceId',
                                'value': 'loinc-1'
                            }),
                            new Identifier({
                                'id': 'uuid',
                                'system': 'https://www.icanbwell.com/uuid',
                                'value': 'e7f9d7f5-f443-4aa6-aaa8-90bbb676f252'
                            })
                        ],
                        concept: [
                            new CodeSystemConcept(
                                {
                                    id: '3565-4',
                                    code: '3565-4',
                                    property: [
                                        new CodeSystemProperty1({
                                            code: 'medline_plus',
                                            valueString: '1'
                                        })
                                    ]
                                }
                            ),
                            new CodeSystemConcept(
                                {
                                    id: '5565-4',
                                    code: '5565-4',
                                    property: [
                                        new CodeSystemProperty1({
                                            code: 'medline_plus',
                                            valueString: '2'
                                        })
                                    ]
                                }
                            ),
                            new CodeSystemConcept(
                                {
                                    id: '6665-3',
                                    code: '6665-3',
                                    property: [
                                        new CodeSystemProperty1({
                                            code: 'medline_plus',
                                            valueString: '3'
                                        })
                                    ]
                                }
                            ),
                        ]
                    }),
                    response: new BundleResponse({
                        'outcome': new OperationOutcome({
                            'issue': [
                                new OperationOutcomeIssue(
                                    {
                                        'code': 'informational',
                                        'diagnostics': '{"op":"add","path":"/concept/2","value":{"id":"6665-3","code":"6665-3","property":[{"code":"medline_plus","valueString":"3"}]}}',
                                        'severity': 'information'
                                    }
                                ),
                                new OperationOutcomeIssue(
                                    {
                                        'code': 'informational',
                                        'diagnostics': '{"op":"add","path":"/identifier","value":[{"system":"https://www.icanbwell.com/sourceId","value":"loinc-1"},{"system":"https://www.icanbwell.com/uuid","value":"e7f9d7f5-f443-4aa6-aaa8-90bbb676f252"}]}',
                                        'severity': 'information'
                                    }
                                )
                            ],
                            'resourceType': 'OperationOutcome'
                        }),
                        'status': '200'
                    })
                }
            );
            // noinspection JSCheckFunctionSignatures
            const actualCodeSystemHistoryEntry = new BundleEntry(actualCodeSystemHistoryEntries[0]);
            actualCodeSystemHistoryEntry.resource.meta.lastUpdated = null;
            expectedCodeSystemHistoryEntry.resource.meta.lastUpdated = null;
            expectedCodeSystemHistoryEntry.resource.identifier[1].value = actualCodeSystemHistoryEntry.resource.identifier[1].value;
            expectedCodeSystemHistoryEntry.response.outcome.issue[1].diagnostics = actualCodeSystemHistoryEntry.response.outcome.issue[1].diagnostics;

            expect(actualCodeSystemHistoryEntry).toStrictEqual(expectedCodeSystemHistoryEntry);

        });
        test('execAsync works on CodeSystem with concurrency', async () => {
            /**
             * @type {string}
             */
            const currentDate = moment.utc().format('YYYY-MM-DD');

            const container = createTestContainer((container1) => {
                container1.register(
                    'changeEventProducer',
                    (c) =>
                        new MockChangeEventProducer({
                            kafkaClientFactory: c.kafkaClientFactory,
                            resourceManager: c.resourceManager,
                            patientChangeTopic: env.KAFKA_PATIENT_CHANGE_TOPIC || 'business.events',
                            taskChangeTopic: env.KAFKA_PATIENT_CHANGE_TOPIC || 'business.events',
                            observationChangeTopic:
                                env.KAFKA_PATIENT_CHANGE_TOPIC || 'business.events',
                            bwellPersonFinder: c.bwellPersonFinder,
                            requestSpecificCache: c.requestSpecificCache
                        })
                );
                return container1;
            });

            /**
             * @type {DatabaseBulkInserter}
             */
            const databaseBulkInserter = container.databaseBulkInserter;
            const requestId = '1234';

            const codeSystemOriginal = new CodeSystem({
                id: 'loinc-1',
                _uuid: generateUUIDv5('loinc-1|medstar'),
                status: 'active',
                content: 'complete',
                meta: new Meta({
                    lastUpdated: Date(),
                    versionId: '1',
                    source: 'http://www/icanbwell.com',
                    security: [
                        new Coding(
                            {
                                'system': 'https://www.icanbwell.com/owner',
                                'code': 'medstar'
                            }
                        )
                    ]
                }),
                concept: [
                    new CodeSystemConcept(
                        {
                            id: '3565-4',
                            code: '3565-4',
                            property: [
                                new CodeSystemProperty1({
                                    code: 'medline_plus',
                                    valueString: '1'
                                })
                            ]
                        }
                    )
                ]
            });

            /**
             * @type {MongoDatabaseManager}
             */
            const mongoDatabaseManager = container.mongoDatabaseManager;
            /**
             * mongo auditEventDb connection
             * @type {import('mongodb').Db}
             */
            const fhirDb = await mongoDatabaseManager.getClientDbAsync();
            const collectionName = 'CodeSystem_4_0_0';
            /**
             * mongo collection
             * @type {import('mongodb').Collection}
             */
            const codeSystemCollection = fhirDb.collection(collectionName);

            await codeSystemCollection.insertOne(codeSystemOriginal.toJSONInternal());

            const codeSystem2 = new CodeSystem({
                id: 'loinc-1',
                _uuid: generateUUIDv5('loinc-1|medstar'),
                status: 'active',
                content: 'complete',
                meta: new Meta({
                    lastUpdated: Date(),
                    versionId: '2',
                    source: 'http://www/icanbwell.com',
                    security: [
                        new Coding({
                            'system': 'https://www.icanbwell.com/owner',
                            'code': 'medstar'
                        })
                    ]
                }),
                concept: [
                    new CodeSystemConcept(
                        {
                            id: '6665-3',
                            code: '6665-3',
                            property: [
                                new CodeSystemProperty1({
                                    code: 'medline_plus',
                                    valueString: '3'
                                })
                            ]
                        }
                    ),
                ]
            });
            await databaseBulkInserter.mergeOneAsync({
                requestId: requestId,
                resourceType: 'CodeSystem',
                id: codeSystem2.id,
                doc: codeSystem2,
                previousVersionId: '1',
                patches: null
            });

            // now add in a new one while waiting
            const codeSystem1 = new CodeSystem({
                id: 'loinc-1',
                _uuid: generateUUIDv5('loinc-1|medstar'),
                status: 'active',
                content: 'complete',
                meta: new Meta({
                    lastUpdated: Date(),
                    versionId: '2',
                    source: 'http://www/icanbwell.com',
                    security: [
                        new Coding({
                            'system': 'https://www.icanbwell.com/owner',
                            'code': 'medstar'
                        })
                    ]
                }),
                concept: [
                    new CodeSystemConcept(
                        {
                            id: '3565-4',
                            code: '3565-4',
                            property: [
                                new CodeSystemProperty1({
                                    code: 'medline_plus',
                                    valueString: '1'
                                })
                            ]
                        }
                    ),
                    new CodeSystemConcept(
                        {
                            id: '5565-4',
                            code: '5565-4',
                            property: [
                                new CodeSystemProperty1({
                                    code: 'medline_plus',
                                    valueString: '2'
                                })
                            ]
                        }
                    )
                ]
            });
            const updateResult = await codeSystemCollection.findOneAndReplace({id: 'loinc-1'}, codeSystem1.toJSONInternal());
            expect(updateResult.lastErrorObject).toStrictEqual({
                'n': 1,
                'updatedExisting': true
            });
            const codeSystemsBeforeBulkUpdate = await fhirDb.collection(collectionName).find().toArray();
            expect(codeSystemsBeforeBulkUpdate.length).toStrictEqual(1);
            const expectedCodeSystemAfterFirstUpdate = new CodeSystem({
                id: 'loinc-1',
                _uuid: generateUUIDv5('loinc-1|medstar'),
                status: 'active',
                content: 'complete',
                meta: new Meta({
                    lastUpdated: Date(),
                    versionId: '2',
                    source: 'http://www/icanbwell.com',
                    security: [
                        new Coding({
                            'system': 'https://www.icanbwell.com/owner',
                            'code': 'medstar'
                        })
                    ]
                }),
                concept: [
                    new CodeSystemConcept(
                        {
                            id: '3565-4',
                            code: '3565-4',
                            property: [
                                new CodeSystemProperty1({
                                    code: 'medline_plus',
                                    valueString: '1'
                                })
                            ]
                        }
                    ),
                    new CodeSystemConcept(
                        {
                            id: '5565-4',
                            code: '5565-4',
                            property: [
                                new CodeSystemProperty1({
                                    code: 'medline_plus',
                                    valueString: '2'
                                })
                            ]
                        }
                    )
                ]
            });
            expectedCodeSystemAfterFirstUpdate.meta.lastUpdated = null;
            // noinspection JSCheckFunctionSignatures
            let actualCodeSystem = new CodeSystem(codeSystemsBeforeBulkUpdate[0]);
            actualCodeSystem.meta.lastUpdated = null;
            expect(actualCodeSystem.toJSON()).toStrictEqual(expectedCodeSystemAfterFirstUpdate.toJSON());

            // now execute the bulk inserts
            const base_version = '4_0_0';
            /**
             * @type {MergeResultEntry[]}
             */
            const mergeResults = await databaseBulkInserter.executeAsync({
                requestId: requestId,
                currentDate,
                base_version,
                method: 'POST'
            });
            expect(mergeResults.map(m => m.toJSON())).toStrictEqual([
                {
                    'id': 'loinc-1',
                    'created': false,
                    'resourceType': 'CodeSystem',
                    'sourceAssigningAuthority': 'medstar',
                    'updated': true,
                    'uuid': '6dfa2151-d5dc-5fbd-9cb0-8380b28c6428'
                }
            ]);
            /**
             * @type {PostRequestProcessor}
             */
            const postRequestProcessor = container.postRequestProcessor;
            await postRequestProcessor.executeAsync({requestId});
            await postRequestProcessor.waitTillDoneAsync({requestId});

            // check codeSystems
            const codeSystems = await fhirDb.collection(collectionName).find().toArray();
            expect(codeSystems.length).toStrictEqual(1);
            const expectedCodeSystem = new CodeSystem({
                _uuid: generateUUIDv5('loinc-1|medstar'),
                id: 'loinc-1',
                status: 'active',
                content: 'complete',
                meta: new Meta({
                    versionId: '3',
                    source: 'http://www/icanbwell.com',
                    security: [
                        new Coding({
                            'system': 'https://www.icanbwell.com/owner',
                            'code': 'medstar'
                        }),
                        new Coding({
                            'code': 'medstar',
                            'system': 'https://www.icanbwell.com/sourceAssigningAuthority'
                        })
                    ]
                }),
                'identifier': [
                    new Identifier({
                        'id': 'sourceId',
                        'system': 'https://www.icanbwell.com/sourceId',
                        'value': 'loinc-1'
                    }),
                    new Identifier({
                        'id': 'uuid',
                        'system': 'https://www.icanbwell.com/uuid',
                        'value': '30567620-6073-44c1-b77a-83cb11fc971e'
                    })
                ],
                concept: [
                    new CodeSystemConcept(
                        {
                            id: '3565-4',
                            code: '3565-4',
                            property: [
                                new CodeSystemProperty1({
                                    code: 'medline_plus',
                                    valueString: '1'
                                })
                            ]
                        }
                    ),
                    new CodeSystemConcept(
                        {
                            id: '5565-4',
                            code: '5565-4',
                            property: [
                                new CodeSystemProperty1({
                                    code: 'medline_plus',
                                    valueString: '2'
                                })
                            ]
                        }
                    ),
                    new CodeSystemConcept(
                        {
                            id: '6665-3',
                            code: '6665-3',
                            property: [
                                new CodeSystemProperty1({
                                    code: 'medline_plus',
                                    valueString: '3'
                                })
                            ]
                        }
                    ),
                ]
            });
            // noinspection JSCheckFunctionSignatures
            actualCodeSystem = new CodeSystem(codeSystems[0]);
            actualCodeSystem.meta.lastUpdated = null;
            expectedCodeSystem.meta.lastUpdated = null;
            expectedCodeSystem.identifier[1].value = actualCodeSystem.identifier[1].value;

            expect(actualCodeSystem.toJSON()).toStrictEqual(expectedCodeSystem.toJSON());

            // now check the history table
            const actualCodeSystemHistoryEntries = await fhirDb.collection(`${collectionName}_History`).find().toArray();
            expect(actualCodeSystemHistoryEntries.length).toStrictEqual(1);
            const expectedCodeSystemHistoryEntry = new BundleEntry(
                {
                    'id': generateUUIDv5('loinc-1|medstar'),
                    'request': new BundleRequest({
                        'id': '1234',
                        'method': 'POST',
                        'url': '/4_0_0/CodeSystem/loinc-1'
                    }),
                    resource: new CodeSystem({
                        id: 'loinc-1',
                        _uuid: generateUUIDv5('loinc-1|medstar'),
                        status: 'active',
                        content: 'complete',
                        meta: new Meta({
                            versionId: '3',
                            source: 'http://www/icanbwell.com',
                            security: [
                                new Coding({
                                    'system': 'https://www.icanbwell.com/owner',
                                    'code': 'medstar'
                                }),
                                new Coding({
                                    'code': 'medstar',
                                    'system': 'https://www.icanbwell.com/sourceAssigningAuthority'
                                })
                            ]
                        }),
                        'identifier': [
                            new Identifier({
                                'id': 'sourceId',
                                'system': 'https://www.icanbwell.com/sourceId',
                                'value': 'loinc-1'
                            }),
                            new Identifier({
                                'id': 'uuid',
                                'system': 'https://www.icanbwell.com/uuid',
                                'value': 'f67ac4cf-d135-46ac-b23d-a16289a61074'
                            })
                        ],
                        concept: [
                            new CodeSystemConcept(
                                {
                                    id: '3565-4',
                                    code: '3565-4',
                                    property: [
                                        new CodeSystemProperty1({
                                            code: 'medline_plus',
                                            valueString: '1'
                                        })
                                    ]
                                }
                            ),
                            new CodeSystemConcept(
                                {
                                    id: '5565-4',
                                    code: '5565-4',
                                    property: [
                                        new CodeSystemProperty1({
                                            code: 'medline_plus',
                                            valueString: '2'
                                        })
                                    ]
                                }
                            ),
                            new CodeSystemConcept(
                                {
                                    id: '6665-3',
                                    code: '6665-3',
                                    property: [
                                        new CodeSystemProperty1({
                                            code: 'medline_plus',
                                            valueString: '3'
                                        })
                                    ]
                                }
                            ),
                        ]
                    }),
                    'response': new BundleResponse({
                        'outcome': new OperationOutcome({
                            'issue': [
                                new OperationOutcomeIssue(
                                    {
                                        'code': 'informational',
                                        'diagnostics': '{"op":"add","path":"/concept/2","value":{"id":"6665-3","code":"6665-3","property":[{"code":"medline_plus","valueString":"3"}]}}',
                                        'severity': 'information'
                                    }
                                ),
                                new OperationOutcomeIssue(
                                    {
                                        'code': 'informational',
                                        'diagnostics': '{"op":"add","path":"/identifier","value":[{"system":"https://www.icanbwell.com/sourceId","value":"loinc-1"},{"system":"https://www.icanbwell.com/uuid","value":"f67ac4cf-d135-46ac-b23d-a16289a61074"}]}',
                                        'severity': 'information'
                                    }
                                ),
                                new OperationOutcomeIssue(
                                    {
                                        'code': 'informational',
                                        'diagnostics': '{"op":"add","path":"/identifier","value":[{"id":"sourceId","system":"https://www.icanbwell.com/sourceId","value":"loinc-1"},{"id":"uuid","system":"https://www.icanbwell.com/uuid","value":"6dfa2151-d5dc-5fbd-9cb0-8380b28c6428"}]}',
                                        'severity': 'information'
                                    }
                                )
                            ],
                            'resourceType': 'OperationOutcome'
                        }),
                        'status': '200'
                    })
                }
            );
            // noinspection JSCheckFunctionSignatures
            const actualCodeSystemHistoryEntry = new BundleEntry(actualCodeSystemHistoryEntries[0]);
            actualCodeSystemHistoryEntry.resource.meta.lastUpdated = null;
            expectedCodeSystemHistoryEntry.resource.meta.lastUpdated = null;
            expectedCodeSystemHistoryEntry.resource.identifier[1].value = actualCodeSystemHistoryEntry.resource.identifier[1].value;
            expectedCodeSystemHistoryEntry.response.outcome.issue[1].diagnostics = actualCodeSystemHistoryEntry.response.outcome.issue[1].diagnostics;

            expect(actualCodeSystemHistoryEntry).toStrictEqual(expectedCodeSystemHistoryEntry);

        });
        test('execAsync works on CodeSystem with multiple inserts and replace on same id', async () => {
            /**
             * @type {string}
             */
            const currentDate = moment.utc().format('YYYY-MM-DD');

            const container = createTestContainer((container1) => {
                container1.register(
                    'changeEventProducer',
                    (c) =>
                        new MockChangeEventProducer({
                            kafkaClientFactory: c.kafkaClientFactory,
                            resourceManager: c.resourceManager,
                            patientChangeTopic: env.KAFKA_PATIENT_CHANGE_TOPIC || 'business.events',
                            taskChangeTopic: env.KAFKA_PATIENT_CHANGE_TOPIC || 'business.events',
                            observationChangeTopic:
                                env.KAFKA_PATIENT_CHANGE_TOPIC || 'business.events',
                            bwellPersonFinder: c.bwellPersonFinder,
                            requestSpecificCache: c.requestSpecificCache
                        })
                );
                return container1;
            });

            /**
             * @type {DatabaseBulkInserter}
             */
            const databaseBulkInserter = container.databaseBulkInserter;
            const requestId = '1234';

            const codeSystemOriginal = new CodeSystem({
                id: 'loinc-1',
                status: 'active',
                content: 'complete',
                meta: new Meta({
                    lastUpdated: Date(),
                    versionId: '1',
                    source: 'http://www/icanbwell.com',
                    security: [
                        new Coding({
                            'system': 'https://www.icanbwell.com/owner',
                            'code': 'medstar'
                        })
                    ]
                }),
                concept: [
                    new CodeSystemConcept(
                        {
                            id: '3565-4',
                            code: '3565-4',
                            property: [
                                new CodeSystemProperty1({
                                    code: 'medline_plus',
                                    valueString: '1'
                                })
                            ]
                        }
                    )
                ]
            });

            // now add in a new one while waiting
            const codeSystem1 = new CodeSystem({
                id: 'loinc-1',
                status: 'active',
                content: 'complete',
                meta: new Meta({
                    lastUpdated: Date(),
                    versionId: '1',
                    source: 'http://www/icanbwell.com',
                    security: [
                        new Coding({
                            'system': 'https://www.icanbwell.com/owner',
                            'code': 'medstar'
                        })
                    ]
                }),
                concept: [
                    new CodeSystemConcept(
                        {
                            id: '5565-4',
                            code: '5565-4',
                            property: [
                                new CodeSystemProperty1({
                                    code: 'medline_plus',
                                    valueString: '2'
                                })
                            ]
                        }
                    )
                ]
            });

            const codeSystem2 = new CodeSystem({
                id: 'loinc-1',
                status: 'active',
                content: 'complete',
                meta: new Meta({
                    lastUpdated: Date(),
                    versionId: '1',
                    source: 'http://www/icanbwell.com',
                    security: [
                        new Coding({
                            'system': 'https://www.icanbwell.com/owner',
                            'code': 'medstar'
                        })
                    ]
                }),
                concept: [
                    new CodeSystemConcept(
                        {
                            id: '6665-3',
                            code: '6665-3',
                            property: [
                                new CodeSystemProperty1({
                                    code: 'medline_plus',
                                    valueString: '3'
                                })
                            ]
                        }
                    ),
                ]
            });
            await databaseBulkInserter.insertOneAsync({
                requestId: requestId,
                resourceType: 'CodeSystem',
                doc: codeSystemOriginal,
            });

            await databaseBulkInserter.insertOneAsync({
                requestId: requestId,
                resourceType: 'CodeSystem',
                doc: codeSystem1,
            });

            await databaseBulkInserter.mergeOneAsync({
                requestId: requestId,
                resourceType: 'CodeSystem',
                doc: codeSystem2,
                previousVersionId: null,
                patches: null
            });

            // now execute the bulk inserts
            const base_version = '4_0_0';
            /**
             * @type {MergeResultEntry[]}
             */
            const mergeResults = await databaseBulkInserter.executeAsync({
                requestId: requestId,
                currentDate,
                base_version,
                method: 'POST'
            });
            expect(mergeResults.map(m => m.toJSON())).toStrictEqual([
                {
                    'created': true,
                    'id': 'loinc-1',
                    'resourceType': 'CodeSystem',
                    'sourceAssigningAuthority': 'medstar',
                    'updated': false,
                    'uuid': '6dfa2151-d5dc-5fbd-9cb0-8380b28c6428'
                }
            ]);
            /**
             * @type {PostRequestProcessor}
             */
            const postRequestProcessor = container.postRequestProcessor;
            await postRequestProcessor.executeAsync({requestId});
            await postRequestProcessor.waitTillDoneAsync({requestId});

            /**
             * @type {MongoDatabaseManager}
             */
            const mongoDatabaseManager = container.mongoDatabaseManager;
            /**
             * mongo auditEventDb connection
             * @type {import('mongodb').Db}
             */
            const fhirDb = await mongoDatabaseManager.getClientDbAsync();
            const collectionName = 'CodeSystem_4_0_0';

            const codeSystems = await fhirDb.collection(collectionName).find().toArray();
            expect(codeSystems.length).toStrictEqual(1);
            const expectedCodeSystem = new CodeSystem({
                id: 'loinc-1',
                status: 'active',
                content: 'complete',
                meta: new Meta({
                    versionId: '1',
                    source: 'http://www/icanbwell.com',
                    security: [
                        new Coding({
                            'system': 'https://www.icanbwell.com/owner',
                            'code': 'medstar'
                        }),
                        new Coding({
                            'code': 'medstar',
                            'system': 'https://www.icanbwell.com/sourceAssigningAuthority'
                        })
                    ]
                }),
                'identifier': [
                    new Identifier({
                        'id': 'sourceId',
                        'system': 'https://www.icanbwell.com/sourceId',
                        'value': 'loinc-1'
                    }),
                    new Identifier({
                        'id': 'uuid',
                        'system': 'https://www.icanbwell.com/uuid',
                        'value': '946e32d8-2645-4d3c-8fac-5fd96ee3a29c'
                    })
                ],
                concept: [
                    new CodeSystemConcept(
                        {
                            id: '3565-4',
                            code: '3565-4',
                            property: [
                                new CodeSystemProperty1({
                                    code: 'medline_plus',
                                    valueString: '1'
                                })
                            ]
                        }
                    ),
                    new CodeSystemConcept(
                        {
                            id: '5565-4',
                            code: '5565-4',
                            property: [
                                new CodeSystemProperty1({
                                    code: 'medline_plus',
                                    valueString: '2'
                                })
                            ]
                        }
                    ),
                    new CodeSystemConcept(
                        {
                            id: '6665-3',
                            code: '6665-3',
                            property: [
                                new CodeSystemProperty1({
                                    code: 'medline_plus',
                                    valueString: '3'
                                })
                            ]
                        }
                    ),
                ]
            });
            // noinspection JSCheckFunctionSignatures
            const actualCodeSystem = new CodeSystem(codeSystems[0]);
            actualCodeSystem.meta.lastUpdated = null;
            expectedCodeSystem.meta.lastUpdated = null;
            expectedCodeSystem.identifier[1].value = actualCodeSystem.identifier[1].value;

            expect(actualCodeSystem.toJSON()).toStrictEqual(expectedCodeSystem.toJSON());
        });
        test('execAsync works on CodeSystem with multiple inserts with same resource', async () => {
            /**
             * @type {string}
             */
            const currentDate = moment.utc().format('YYYY-MM-DD');

            const container = createTestContainer((container1) => {
                container1.register(
                    'changeEventProducer',
                    (c) =>
                        new MockChangeEventProducer({
                            kafkaClientFactory: c.kafkaClientFactory,
                            resourceManager: c.resourceManager,
                            patientChangeTopic: env.KAFKA_PATIENT_CHANGE_TOPIC || 'business.events',
                            taskChangeTopic: env.KAFKA_PATIENT_CHANGE_TOPIC || 'business.events',
                            observationChangeTopic:
                                env.KAFKA_PATIENT_CHANGE_TOPIC || 'business.events',
                            bwellPersonFinder: c.bwellPersonFinder,
                            requestSpecificCache: c.requestSpecificCache
                        })
                );
                return container1;
            });

            /**
             * @type {DatabaseBulkInserter}
             */
            const databaseBulkInserter = container.databaseBulkInserter;
            const requestId = '1234';

            const codeSystemOriginal = new CodeSystem({
                id: 'loinc-1',
                status: 'active',
                content: 'complete',
                meta: new Meta({
                    lastUpdated: Date(),
                    versionId: '1',
                    source: 'http://www/icanbwell.com',
                    security: [
                        new Coding({
                            'system': 'https://www.icanbwell.com/owner',
                            'code': 'medstar'
                        })
                    ]
                }),
                concept: [
                    new CodeSystemConcept(
                        {
                            id: '3565-4',
                            code: '3565-4',
                            property: [
                                new CodeSystemProperty1({
                                    code: 'medline_plus',
                                    valueString: '1'
                                })
                            ]
                        }
                    )
                ]
            });

            await databaseBulkInserter.insertOneAsync({
                requestId: requestId,
                resourceType: 'CodeSystem',
                doc: codeSystemOriginal,
            });

            await databaseBulkInserter.insertOneAsync({
                requestId: requestId,
                resourceType: 'CodeSystem',
                doc: codeSystemOriginal,
            });

            await databaseBulkInserter.mergeOneAsync({
                requestId: requestId,
                id: codeSystemOriginal.id,
                resourceType: 'CodeSystem',
                doc: codeSystemOriginal,
                previousVersionId: null,
                patches: null
            });

            // now execute the bulk inserts
            const base_version = '4_0_0';
            /**
             * @type {MergeResultEntry[]}
             */
            const mergeResults = await databaseBulkInserter.executeAsync({
                requestId: requestId,
                currentDate,
                base_version,
                method: 'POST'
            });
            expect(mergeResults.map(m => m.toJSON())).toStrictEqual([
                {
                    'created': true,
                    'id': 'loinc-1',
                    'resourceType': 'CodeSystem',
                    'sourceAssigningAuthority': 'medstar',
                    'updated': false,
                    'uuid': '6dfa2151-d5dc-5fbd-9cb0-8380b28c6428'
                }
            ]);
            /**
             * @type {PostRequestProcessor}
             */
            const postRequestProcessor = container.postRequestProcessor;
            await postRequestProcessor.executeAsync({requestId});
            await postRequestProcessor.waitTillDoneAsync({requestId});

            /**
             * @type {MongoDatabaseManager}
             */
            const mongoDatabaseManager = container.mongoDatabaseManager;
            /**
             * mongo auditEventDb connection
             * @type {import('mongodb').Db}
             */
            const fhirDb = await mongoDatabaseManager.getClientDbAsync();
            const collectionName = 'CodeSystem_4_0_0';

            const codeSystems = await fhirDb.collection(collectionName).find().toArray();
            expect(codeSystems.length).toStrictEqual(1);
            const expectedCodeSystem = new CodeSystem({
                'concept': [
                    new CodeSystemConcept({
                        'code': '3565-4',
                        'id': '3565-4',
                        'property': [
                            new CodeSystemProperty1({
                                'code': 'medline_plus',
                                'valueString': '1'
                            })
                        ]
                    })
                ],
                'content': 'complete',
                'id': 'loinc-1',
                'meta': new Meta({
                    'versionId': '1',
                    source: 'http://www/icanbwell.com',
                    security: [
                        new Coding(
                            {
                                'system': 'https://www.icanbwell.com/owner',
                                'code': 'medstar'
                            }
                        ),
                        new Coding(
                            {
                                'code': 'medstar',
                                'system': 'https://www.icanbwell.com/sourceAssigningAuthority'
                            }
                        )
                    ]
                }),
                identifier: [
                    new Identifier({
                        'id': 'sourceId',
                        'system': 'https://www.icanbwell.com/sourceId',
                        'value': 'loinc-1'
                    }),
                    new Identifier({
                        'id': 'uuid',
                        'system': 'https://www.icanbwell.com/uuid',
                        'value': 'd05fce76-7645-41f0-968a-9b42dd579a6d'
                    })
                ],
                'resourceType': 'CodeSystem',
                'status': 'active'
            });
            // noinspection JSCheckFunctionSignatures
            const actualCodeSystem = new CodeSystem(codeSystems[0]);
            actualCodeSystem.meta.lastUpdated = null;
            expectedCodeSystem.meta.lastUpdated = null;
            expectedCodeSystem.identifier[1].value = actualCodeSystem.identifier[1].value;

            expect(actualCodeSystem.toJSON()).toStrictEqual(expectedCodeSystem.toJSON());
        });
    });
});<|MERGE_RESOLUTION|>--- conflicted
+++ resolved
@@ -20,10 +20,7 @@
 const OperationOutcomeIssue = require('../../../fhir/classes/4_0_0/backbone_elements/operationOutcomeIssue');
 const {generateUUIDv5} = require('../../../utils/uid.util');
 const Identifier = require('../../../fhir/classes/4_0_0/complex_types/identifier');
-<<<<<<< HEAD
 const { Collection } = require('mongodb');
-=======
->>>>>>> f50f2897
 
 class MockChangeEventProducer extends ChangeEventProducer {
     /**
@@ -1205,6 +1202,13 @@
                                         'diagnostics': '{"op":"add","path":"/identifier","value":[{"id":"sourceId","system":"https://www.icanbwell.com/sourceId","value":"loinc-1"},{"id":"uuid","system":"https://www.icanbwell.com/uuid","value":"6dfa2151-d5dc-5fbd-9cb0-8380b28c6428"}]}',
                                         'severity': 'information'
                                     }
+                                ),
+                                new OperationOutcomeIssue(
+                                    {
+                                        'code': 'informational',
+                                        'diagnostics': '{"op":"add","path":"/identifier","value":[{"id":"sourceId","system":"https://www.icanbwell.com/sourceId","value":"loinc-1"},{"id":"uuid","system":"https://www.icanbwell.com/uuid","value":"6dfa2151-d5dc-5fbd-9cb0-8380b28c6428"}]}',
+                                        'severity': 'information'
+                                    }
                                 )
                             ],
                             'resourceType': 'OperationOutcome'
