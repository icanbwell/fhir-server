--- conflicted
+++ resolved
@@ -41,10 +41,7 @@
             resp = await request
                 .get('/4_0_0/Measure?depends-on=Library/AWVCN001')
                 .set(getHeaders());
-<<<<<<< HEAD
-=======
             // console.log(resp);
->>>>>>> cd1c7f78
             expect(resp.body[0]['url']).toStrictEqual(expectedUrl);
             expect(resp.body[0]['library'][0]).toStrictEqual(expectedLibrary);
         });
