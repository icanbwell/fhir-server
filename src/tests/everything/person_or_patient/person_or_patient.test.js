// test file
const parentPersonResource = require('./fixtures/Person/parentPerson.json');
const parentPerson1Resource = require('./fixtures/Person/parentPerson1.json');
const topLevelPersonResource = require('./fixtures/Person/topLevelPerson.json');
const person1Resource = require('./fixtures/Person/person1.json');
const person2Resource = require('./fixtures/Person/person2.json');

const patient1Resource = require('./fixtures/Patient/patient1.json');
const patient2Resource = require('./fixtures/Patient/patient2.json');
const patient3Resource = require('./fixtures/Patient/patient3.json');

const accountResource = require('./fixtures/Account/account.json');
const unlinkedAccountResource = require('./fixtures/Account/unlinked_account.json');

const observation1Resource = require('./fixtures/Observation/observation1.json');
const observation2Resource = require('./fixtures/Observation/observation2.json');

const subscription1Resource = require('./fixtures/Subscription/subscription1.json');
const subscription2Resource = require('./fixtures/Subscription/subscription2.json');

const subscriptionStatus1Resource = require('./fixtures/SubscriptionStatus/subscriptionStatus1.json');
const subscriptionStatus2Resource = require('./fixtures/SubscriptionStatus/subscriptionStatus2.json');

const subscriptionTopic1Resource = require('./fixtures/SubscriptionTopic/subscriptionTopic1.json');
const subscriptionTopic2Resource = require('./fixtures/SubscriptionTopic/subscriptionTopic2.json');


// expected
const expectedPersonTopLevelResources = require('./fixtures/expected/expected_Person_personTopLevel.json');
const expectedPersonTopLevelContainedResources = require('./fixtures/expected/expected_Person_personTopLevel_contained.json');
const expectedPerson1Resources = require('./fixtures/expected/expected_Person_person1_no_graph.json');
const expectedPersonResourcesType = require('./fixtures/expected/expected_Person_type.json');
const expectedPerson1ContainedResources = require('./fixtures/expected/expected_Person_person1_contained_no_graph.json');

const expectedPatientEverythingPatientPersonResource = require('./fixtures/expected/expected_Patient_everything_Patient_Person_resource.json');
const expectedPatientEverythingPatientScope = require('./fixtures/expected/expected_Patient_everything_Patient_scope.json');
const expectedPatientEverythingPatientWithSubscription = require('./fixtures/expected/expected_Patient_everything_Patient_with_Subscription.json');
const expectedPatientResources = require('./fixtures/expected/expected_Patient_no_graph.json');
const expectedPatientResourcesGlobalId = require('./fixtures/expected/expected_Patient_no_graph_global_id.json');
const expectedPatientResourcesWithUuidOnly = require('./fixtures/expected/expected_Patient_no_graph_uuid_only.json');
const expectedPatientResourceWithIncludeAllUuidOnly = require('./fixtures/expected/expected_Patient_no_graph_all_uuid_only.json');
const expectedPatientResourcesWithNonClinicalAndAllUuidOnly = require('./fixtures/expected/expected_Patient_no_graph_include_non_clinical_all_uuid_only.json');
const expectedPatientResourcesTypeNoGraph = require('./fixtures/expected/expected_Patient_type_no_graph.json');
const expectedPatientIncludeHiddenResourcesNoGraph = require('./fixtures/expected/expected_Patient_no_graph_include_hidden.json');

<<<<<<< HEAD
const { commonBeforeEach, commonAfterEach, getHeaders, createTestRequest, getTestContainer, getHeadersWithCustomPayload } = require('../../common');
=======
const { commonBeforeEach, commonAfterEach, getHeaders, createTestRequest, getHeadersWithCustomPayload } = require('../../common');
>>>>>>> 54581b60
const { describe, beforeEach, afterEach, test, expect, jest } = require('@jest/globals');
const { FhirResourceSerializer } = require('../../../fhir/fhirResourceSerializer');
const deepcopy = require('deepcopy');

describe('Person and Patient $everything Tests', () => {
    beforeEach(async () => {
        await commonBeforeEach();
    });

    afterEach(async () => {
        await commonAfterEach();
    });

    describe('Person and Patient $everything Tests', () => {
        test('Person and Patient $everything works', async () => {
            const serializerSpy = jest.spyOn(FhirResourceSerializer, 'serialize');
            const request = await createTestRequest();
            // ARRANGE
            // add the resources to FHIR server
            let resp = await request
                .post('/4_0_0/Person/1/$merge?validate=true')
                .send(topLevelPersonResource)
                .set(getHeaders());
            // noinspection JSUnresolvedFunction
            expect(resp).toHaveMergeResponse({ created: true });

            resp = await request
                .post('/4_0_0/Person/1/$merge?validate=true')
                .send(person1Resource)
                .set(getHeaders());
            // noinspection JSUnresolvedFunction
            expect(resp).toHaveMergeResponse({ created: true });

            resp = await request
                .post('/4_0_0/Person/1/$merge?validate=true')
                .send(person2Resource)
                .set(getHeaders());
            // noinspection JSUnresolvedFunction
            expect(resp).toHaveMergeResponse({ created: true });

            resp = await request
                .post('/4_0_0/Patient/1/$merge?validate=true')
                .send(patient1Resource)
                .set(getHeaders());
            // noinspection JSUnresolvedFunction
            expect(resp).toHaveMergeResponse({ created: true });

            resp = await request
                .post('/4_0_0/Patient/1/$merge?validate=true')
                .send(patient2Resource)
                .set(getHeaders());
            // noinspection JSUnresolvedFunction
            expect(resp).toHaveMergeResponse({ created: true });

            resp = await request
                .post('/4_0_0/Patient/1/$merge?validate=true')
                .send(patient3Resource)
                .set(getHeaders());
            // noinspection JSUnresolvedFunction
            expect(resp).toHaveMergeResponse({ created: true });

            resp = await request
                .post('/4_0_0/Patient/1/$merge?validate=true')
                .send(accountResource)
                .set(getHeaders());
            // noinspection JSUnresolvedFunction
            expect(resp).toHaveMergeResponse({ created: true });

            resp = await request
                .post('/4_0_0/Patient/1/$merge?validate=true')
                .send(unlinkedAccountResource)
                .set(getHeaders());
            // noinspection JSUnresolvedFunction
            expect(resp).toHaveMergeResponse({ created: true });

            resp = await request
                .post('/4_0_0/Observation/1/$merge?validate=true')
                .send(observation1Resource)
                .set(getHeaders());
            // noinspection JSUnresolvedFunction
            expect(resp).toHaveMergeResponse({ created: true });

            resp = await request
                .post('/4_0_0/Observation/1/$merge?validate=true')
                .send(observation2Resource)
                .set(getHeaders());
            // noinspection JSUnresolvedFunction
            expect(resp).toHaveMergeResponse({ created: true });

            resp = await request
                .post('/4_0_0/Subscription/subscription1/$merge?validate=true')
                .send(subscription1Resource)
                .set(getHeaders());
            // noinspection JSUnresolvedFunction
            expect(resp).toHaveMergeResponse({ created: true });

            resp = await request
                .post('/4_0_0/Subscription/subscription2/$merge?validate=true')
                .send(subscription2Resource)
                .set(getHeaders());
            // noinspection JSUnresolvedFunction
            expect(resp).toHaveMergeResponse({ created: true });

            resp = await request
                .post('/4_0_0/SubscriptionStatus/1/$merge?validate=true')
                .send(subscriptionStatus1Resource)
                .set(getHeaders());
            // noinspection JSUnresolvedFunction
            expect(resp).toHaveMergeResponse({ created: true });

            resp = await request
                .post('/4_0_0/SubscriptionStatus/1/$merge?validate=true')
                .send(subscriptionStatus2Resource)
                .set(getHeaders());
            // noinspection JSUnresolvedFunction
            expect(resp).toHaveMergeResponse({ created: true });

            resp = await request
                .post('/4_0_0/SubscriptionTopic/1/$merge?validate=true')
                .send(subscriptionTopic1Resource)
                .set(getHeaders());
            // noinspection JSUnresolvedFunction
            expect(resp).toHaveMergeResponse({ created: true });

            resp = await request
                .post('/4_0_0/SubscriptionTopic/1/$merge?validate=true')
                .send(subscriptionTopic2Resource)
                .set(getHeaders());
            // noinspection JSUnresolvedFunction
            expect(resp).toHaveMergeResponse({ created: true });

            // ACT & ASSERT
            // First get patient everything
            resp = await request
                .get('/4_0_0/Patient/patient1/$everything?_debug=true&_includePatientLinkedOnly=true')
                .set(getHeaders());
            expect(resp).toHaveMongoQuery(expectedPatientResourcesGlobalId);
            // noinspection JSUnresolvedFunction
            expect(resp).toHaveResponse(expectedPatientResourcesGlobalId);

            // with _includePatientLinkedUuidOnly only
            resp = await request
                .get('/4_0_0/Patient/patient1/$everything?_debug=true&_includePatientLinkedUuidOnly=true')
                .set(getHeaders());
            expect(resp).toHaveMongoQuery(expectedPatientResourcesWithUuidOnly);
            // noinspection JSUnresolvedFunction
            expect(resp).toHaveResponse(expectedPatientResourcesWithUuidOnly);

            // with _includeUuidOnly and _includePatientLinkedOnly as true
            resp = await request
                .get('/4_0_0/Patient/patient1/$everything?_debug=true&_includeUuidOnly=true&_includePatientLinkedOnly=true')
                .set(getHeaders());
            expect(resp).toHaveMongoQuery(expectedPatientResourceWithIncludeAllUuidOnly);
            // noinspection JSUnresolvedFunction
            expect(resp).toHaveResponse(expectedPatientResourceWithIncludeAllUuidOnly);

            // should not use projection when _includePatientLinkedOnly is false
            resp = await request
                .get('/4_0_0/Patient/patient1/$everything?_debug=true&_includeUuidOnly=true&_includePatientLinkedOnly=false')
                .set(getHeaders());
            expect(resp).toHaveMongoQuery(expectedPatientResourcesWithNonClinicalAndAllUuidOnly);
            // noinspection JSUnresolvedFunction
            expect(resp).toHaveResponse(expectedPatientResourcesWithNonClinicalAndAllUuidOnly);

            // get patient everything with global_id as false
            resp = await request
                .get('/4_0_0/Patient/patient1/$everything?_debug=true&_includePatientLinkedOnly=true')
                .set({
                    ...getHeaders(),
                    prefer: 'global_id=false'
                });
            expect(resp).toHaveMongoQuery(expectedPatientResources);
            // noinspection JSUnresolvedFunction
            expect(resp).toHaveResponse(expectedPatientResources);

            // Second get person everything from topLevel
            resp = await request
                .get('/4_0_0/Person/personTopLevel/$everything')
                .set(getHeaders());
            // noinspection JSUnresolvedFunction
            expect(resp).toHaveResponse(expectedPersonTopLevelResources);
            resp = await request
                .get('/4_0_0/Person/personTopLevel/$everything?contained=true')
                .set(getHeaders());
            // noinspection JSUnresolvedFunction
            expect(resp).toHaveResponse(expectedPersonTopLevelContainedResources);

            // Third get person everything from person1
            resp = await request
                .get('/4_0_0/Person/person1/$everything')
                .set(getHeaders());
            // noinspection JSUnresolvedFunction
            expect(resp).toHaveResponse(expectedPerson1Resources);
            resp = await request
                .get('/4_0_0/Person/person1/$everything?contained=true')
                .set(getHeaders());
            // noinspection JSUnresolvedFunction
            expect(resp).toHaveResponse(expectedPerson1ContainedResources);

            expect(serializerSpy).toHaveBeenCalled();
        });

        test('Person and Patient $everything works with _type', async () => {
            const request = await createTestRequest();
            // ARRANGE
            // add the resources to FHIR server
            let resp = await request
                .post('/4_0_0/Person/1/$merge?validate=true')
                .send(topLevelPersonResource)
                .set(getHeaders());
            // noinspection JSUnresolvedFunction
            expect(resp).toHaveMergeResponse({ created: true });

            resp = await request
                .post('/4_0_0/Person/1/$merge?validate=true')
                .send(person1Resource)
                .set(getHeaders());
            // noinspection JSUnresolvedFunction
            expect(resp).toHaveMergeResponse({ created: true });

            resp = await request
                .post('/4_0_0/Person/1/$merge?validate=true')
                .send(person2Resource)
                .set(getHeaders());
            // noinspection JSUnresolvedFunction
            expect(resp).toHaveMergeResponse({ created: true });

            resp = await request
                .post('/4_0_0/Patient/1/$merge?validate=true')
                .send(patient1Resource)
                .set(getHeaders());
            // noinspection JSUnresolvedFunction
            expect(resp).toHaveMergeResponse({ created: true });

            resp = await request
                .post('/4_0_0/Patient/1/$merge?validate=true')
                .send(patient2Resource)
                .set(getHeaders());
            // noinspection JSUnresolvedFunction
            expect(resp).toHaveMergeResponse({ created: true });

            resp = await request
                .post('/4_0_0/Patient/1/$merge?validate=true')
                .send(patient3Resource)
                .set(getHeaders());
            // noinspection JSUnresolvedFunction
            expect(resp).toHaveMergeResponse({ created: true });

            resp = await request
                .post('/4_0_0/Patient/1/$merge?validate=true')
                .send(accountResource)
                .set(getHeaders());
            // noinspection JSUnresolvedFunction
            expect(resp).toHaveMergeResponse({ created: true });

            resp = await request
                .post('/4_0_0/Patient/1/$merge?validate=true')
                .send(unlinkedAccountResource)
                .set(getHeaders());
            // noinspection JSUnresolvedFunction
            expect(resp).toHaveMergeResponse({ created: true });

            resp = await request
                .post('/4_0_0/Observation/1/$merge?validate=true')
                .send(observation1Resource)
                .set(getHeaders());
            // noinspection JSUnresolvedFunction
            expect(resp).toHaveMergeResponse({ created: true });

            resp = await request
                .post('/4_0_0/Observation/1/$merge?validate=true')
                .send(observation2Resource)
                .set(getHeaders());
            // noinspection JSUnresolvedFunction
            expect(resp).toHaveMergeResponse({ created: true });

            // ACT & ASSERT
            // Check get patient everything with specified resources and check contained is ignored with _type
            resp = await request
                .get('/4_0_0/Patient/patient1/$everything?_type=Account,Observation,Person&_includePatientLinkedOnly=true&_debug=true')
                .set({
                    ...getHeaders(),
                    prefer: 'global_id=false'
                });
            // noinspection JSUnresolvedFunction
            expect(resp).toHaveResponse(expectedPatientResourcesTypeNoGraph);

            // Check get person everything with specified resources
            resp = await request
                .get('/4_0_0/Person/person1/$everything?_type=Account,Person')
                .set(getHeaders());
            // noinspection JSUnresolvedFunction
            expect(resp).toHaveResponse(expectedPersonResourcesType);
        });

        test('Nesting of $everything', async () => {
            const serializerSpy = jest.spyOn(FhirResourceSerializer, 'serialize');
            // create a new container
            const request = await createTestRequest();
            // ARRANGE
            // add the resources to FHIR server
            let resp = await request
                .post('/4_0_0/Person/1/$merge?validate=true')
                .send(parentPerson1Resource)
                .set(getHeaders());
            // noinspection JSUnresolvedFunction
            expect(resp).toHaveMergeResponse({ created: true });

            resp = await request
                .post('/4_0_0/Person/1/$merge?validate=true')
                .send(parentPersonResource)
                .set(getHeaders());
            // noinspection JSUnresolvedFunction
            expect(resp).toHaveMergeResponse({ created: true });

            resp = await request
                .post('/4_0_0/Person/1/$merge?validate=true')
                .send(topLevelPersonResource)
                .set(getHeaders());
            // noinspection JSUnresolvedFunction
            expect(resp).toHaveMergeResponse({ created: true });

            resp = await request.post('/4_0_0/Person/1/$merge?validate=true').send(person1Resource).set(getHeaders());
            // noinspection JSUnresolvedFunction
            expect(resp).toHaveMergeResponse({ created: true });

            resp = await request.post('/4_0_0/Person/1/$merge?validate=true').send(person2Resource).set(getHeaders());
            // noinspection JSUnresolvedFunction
            expect(resp).toHaveMergeResponse({ created: true });

            resp = await request.post('/4_0_0/Patient/1/$merge?validate=true').send(patient1Resource).set(getHeaders());
            // noinspection JSUnresolvedFunction
            expect(resp).toHaveMergeResponse({ created: true });

            resp = await request.post('/4_0_0/Patient/1/$merge?validate=true').send(patient2Resource).set(getHeaders());
            // noinspection JSUnresolvedFunction
            expect(resp).toHaveMergeResponse({ created: true });

            resp = await request.post('/4_0_0/Patient/1/$merge?validate=true').send(patient3Resource).set(getHeaders());
            // noinspection JSUnresolvedFunction
            expect(resp).toHaveMergeResponse({ created: true });

            resp = await request.post('/4_0_0/Patient/1/$merge?validate=true').send(accountResource).set(getHeaders());
            // noinspection JSUnresolvedFunction
            expect(resp).toHaveMergeResponse({ created: true });

            resp = await request
                .post('/4_0_0/Patient/1/$merge?validate=true')
                .send(unlinkedAccountResource)
                .set(getHeaders());
            // noinspection JSUnresolvedFunction
            expect(resp).toHaveMergeResponse({ created: true });

            resp = await request
                .post('/4_0_0/Observation/1/$merge?validate=true')
                .send(observation1Resource)
                .set(getHeaders());
            // noinspection JSUnresolvedFunction
            expect(resp).toHaveMergeResponse({ created: true });

            // ACT & ASSERT
            // First get patient everything
            resp = await request.get('/4_0_0/Patient/patient1/$everything?_debug=true').set(getHeaders());
            // Check that only resources having patient link are fetched.
            expect(resp.body.total).toEqual(7);
            expect(serializerSpy).toHaveBeenCalled();
        });

        test('Person and Patient $everything works with _includeHidden tag', async () => {
            const serializerSpy = jest.spyOn(FhirResourceSerializer, 'serialize');
            const request = await createTestRequest();
            // ARRANGE
            // add the resources to FHIR server
            let resp = await request
                .post('/4_0_0/Person/1/$merge?validate=true')
                .send(topLevelPersonResource)
                .set(getHeaders());
            // noinspection JSUnresolvedFunction
            expect(resp).toHaveMergeResponse({ created: true });

            resp = await request
                .post('/4_0_0/Person/1/$merge?validate=true')
                .send(person1Resource)
                .set(getHeaders());
            // noinspection JSUnresolvedFunction
            expect(resp).toHaveMergeResponse({ created: true });

            resp = await request
                .post('/4_0_0/Person/1/$merge?validate=true')
                .send(person2Resource)
                .set(getHeaders());
            // noinspection JSUnresolvedFunction
            expect(resp).toHaveMergeResponse({ created: true });

            resp = await request
                .post('/4_0_0/Patient/1/$merge?validate=true')
                .send(patient1Resource)
                .set(getHeaders());
            // noinspection JSUnresolvedFunction
            expect(resp).toHaveMergeResponse({ created: true });

            resp = await request
                .post('/4_0_0/Patient/1/$merge?validate=true')
                .send(patient2Resource)
                .set(getHeaders());
            // noinspection JSUnresolvedFunction
            expect(resp).toHaveMergeResponse({ created: true });

            resp = await request
                .post('/4_0_0/Patient/1/$merge?validate=true')
                .send(patient3Resource)
                .set(getHeaders());
            // noinspection JSUnresolvedFunction
            expect(resp).toHaveMergeResponse({ created: true });

            resp = await request
                .post('/4_0_0/Patient/1/$merge?validate=true')
                .send(accountResource)
                .set(getHeaders());
            // noinspection JSUnresolvedFunction
            expect(resp).toHaveMergeResponse({ created: true });

            resp = await request
                .post('/4_0_0/Patient/1/$merge?validate=true')
                .send(unlinkedAccountResource)
                .set(getHeaders());
            // noinspection JSUnresolvedFunction
            expect(resp).toHaveMergeResponse({ created: true });

            resp = await request
                .post('/4_0_0/Observation/1/$merge?validate=true')
                .send(observation1Resource)
                .set(getHeaders());
            // noinspection JSUnresolvedFunction
            expect(resp).toHaveMergeResponse({ created: true });

            resp = await request
                .post('/4_0_0/Observation/1/$merge?validate=true')
                .send(observation2Resource)
                .set(getHeaders());
            // noinspection JSUnresolvedFunction
            expect(resp).toHaveMergeResponse({ created: true });

            resp = await request
                .post('/4_0_0/Subscription/subscription1/$merge?validate=true')
                .send(subscription1Resource)
                .set(getHeaders());
            // noinspection JSUnresolvedFunction
            expect(resp).toHaveMergeResponse({ created: true });

            resp = await request
                .post('/4_0_0/Subscription/subscription2/$merge?validate=true')
                .send(subscription2Resource)
                .set(getHeaders());
            // noinspection JSUnresolvedFunction
            expect(resp).toHaveMergeResponse({ created: true });

            resp = await request
                .post('/4_0_0/SubscriptionStatus/1/$merge?validate=true')
                .send(subscriptionStatus1Resource)
                .set(getHeaders());
            // noinspection JSUnresolvedFunction
            expect(resp).toHaveMergeResponse({ created: true });

            resp = await request
                .post('/4_0_0/SubscriptionStatus/1/$merge?validate=true')
                .send(subscriptionStatus2Resource)
                .set(getHeaders());
            // noinspection JSUnresolvedFunction
            expect(resp).toHaveMergeResponse({ created: true });

            resp = await request
                .post('/4_0_0/SubscriptionTopic/1/$merge?validate=true')
                .send(subscriptionTopic1Resource)
                .set(getHeaders());
            // noinspection JSUnresolvedFunction
            expect(resp).toHaveMergeResponse({ created: true });

            resp = await request
                .post('/4_0_0/SubscriptionTopic/1/$merge?validate=true')
                .send(subscriptionTopic2Resource)
                .set(getHeaders());
            // noinspection JSUnresolvedFunction
            expect(resp).toHaveMergeResponse({ created: true });

            // ACT & ASSERT
            // First get patient everything
            resp = await request
                .get('/4_0_0/Patient/patient1/$everything?_debug=true&_includeHidden=1&_includePatientLinkedOnly=true')
                .set({
                    ...getHeaders(),
                    prefer: 'global_id=false'
                });
            expect(resp).toHaveMongoQuery(expectedPatientIncludeHiddenResourcesNoGraph);
            // noinspection JSUnresolvedFunction
            expect(resp).toHaveResponse(expectedPatientIncludeHiddenResourcesNoGraph);

            expect(serializerSpy).toHaveBeenCalled();
        });

<<<<<<< HEAD
        test('Patient $everything works with redis', async () => {
=======
        test('Patient $everything with different resource and scope access', async () => {
>>>>>>> 54581b60
            const request = await createTestRequest();
            // ARRANGE
            // add the resources to FHIR server
            let resp = await request
                .post('/4_0_0/Person/1/$merge?validate=true')
                .send(topLevelPersonResource)
                .set(getHeaders());
            // noinspection JSUnresolvedFunction
            expect(resp).toHaveMergeResponse({ created: true });

            resp = await request
                .post('/4_0_0/Person/1/$merge?validate=true')
                .send(person1Resource)
                .set(getHeaders());
            // noinspection JSUnresolvedFunction
            expect(resp).toHaveMergeResponse({ created: true });

            resp = await request
                .post('/4_0_0/Person/1/$merge?validate=true')
                .send(person2Resource)
                .set(getHeaders());
            // noinspection JSUnresolvedFunction
            expect(resp).toHaveMergeResponse({ created: true });

            resp = await request
                .post('/4_0_0/Patient/1/$merge?validate=true')
                .send(patient1Resource)
                .set(getHeaders());
            // noinspection JSUnresolvedFunction
            expect(resp).toHaveMergeResponse({ created: true });

            resp = await request
                .post('/4_0_0/Patient/1/$merge?validate=true')
                .send(patient2Resource)
                .set(getHeaders());
            // noinspection JSUnresolvedFunction
            expect(resp).toHaveMergeResponse({ created: true });

            resp = await request
                .post('/4_0_0/Patient/1/$merge?validate=true')
                .send(patient3Resource)
                .set(getHeaders());
            // noinspection JSUnresolvedFunction
            expect(resp).toHaveMergeResponse({ created: true });

            resp = await request
                .post('/4_0_0/Patient/1/$merge?validate=true')
                .send(accountResource)
                .set(getHeaders());
            // noinspection JSUnresolvedFunction
            expect(resp).toHaveMergeResponse({ created: true });

            resp = await request
                .post('/4_0_0/Patient/1/$merge?validate=true')
                .send(unlinkedAccountResource)
                .set(getHeaders());
            // noinspection JSUnresolvedFunction
            expect(resp).toHaveMergeResponse({ created: true });

            resp = await request
                .post('/4_0_0/Observation/1/$merge?validate=true')
                .send(observation1Resource)
                .set(getHeaders());
            // noinspection JSUnresolvedFunction
            expect(resp).toHaveMergeResponse({ created: true });

            resp = await request
                .post('/4_0_0/Observation/1/$merge?validate=true')
                .send(observation2Resource)
                .set(getHeaders());
            // noinspection JSUnresolvedFunction
            expect(resp).toHaveMergeResponse({ created: true });

            resp = await request
                .post('/4_0_0/Subscription/subscription1/$merge?validate=true')
                .send(subscription1Resource)
                .set(getHeaders());
            // noinspection JSUnresolvedFunction
            expect(resp).toHaveMergeResponse({ created: true });

            resp = await request
                .post('/4_0_0/Subscription/subscription2/$merge?validate=true')
                .send(subscription2Resource)
                .set(getHeaders());
            // noinspection JSUnresolvedFunction
            expect(resp).toHaveMergeResponse({ created: true });

            resp = await request
                .post('/4_0_0/SubscriptionStatus/1/$merge?validate=true')
                .send(subscriptionStatus1Resource)
                .set(getHeaders());
            // noinspection JSUnresolvedFunction
            expect(resp).toHaveMergeResponse({ created: true });

            resp = await request
                .post('/4_0_0/SubscriptionStatus/1/$merge?validate=true')
                .send(subscriptionStatus2Resource)
                .set(getHeaders());
            // noinspection JSUnresolvedFunction
            expect(resp).toHaveMergeResponse({ created: true });

            resp = await request
                .post('/4_0_0/SubscriptionTopic/1/$merge?validate=true')
                .send(subscriptionTopic1Resource)
                .set(getHeaders());
            // noinspection JSUnresolvedFunction
            expect(resp).toHaveMergeResponse({ created: true });

            resp = await request
                .post('/4_0_0/SubscriptionTopic/1/$merge?validate=true')
                .send(subscriptionTopic2Resource)
                .set(getHeaders());
<<<<<<< HEAD

            expect(resp).toHaveMergeResponse({ created: true });
            let jwtPayload = {
                scope: 'patient/*.* user/*.* access/*.*',
=======
            // noinspection JSUnresolvedFunction
            expect(resp).toHaveMergeResponse({ created: true });

            resp = await request.get('/4_0_0/Patient/patient1/$everything').set({
                ...getHeaders('user/Patient.* user/Person.* access/*.*'),
                prefer: 'global_id=false'
            }).expect(200);
            expect(resp).toHaveResponse(expectedPatientEverythingPatientPersonResource);

            // patient everything with patient scope
            let jwtPayload = {
>>>>>>> 54581b60
                username: 'test',
                client_id: 'client',
                clientFhirPersonId: '7b99904f-2f85-51a3-9398-e2eed6854639',
                clientFhirPatientId: '24a5930e-11b4-5525-b482-669174917044',
                bwellFhirPersonId: 'master-person',
                bwellFhirPatientId: 'master-patient',
<<<<<<< HEAD
                token_use: 'access'
            };
            let patientHeader = getHeadersWithCustomPayload(jwtPayload);
            const container = getTestContainer();
            const streams = container.redisClient.streams;
            // Test without redis enabled
            resp = await request
                .get('/4_0_0/Patient/patient1/$everything')
                .set(getHeaders());

            expect(Array.from(streams.keys())).toHaveLength(0);
            expect(resp).toHaveResourceCount(10);

            // Test with redis enabled
            process.env.ENABLE_REDIS = '1';
            process.env.ENABLE_REDIS_CACHE_WRITE_FOR_EVERYTHING_OPERATION = '1';
            resp = await request
                .get('/4_0_0/Patient/patient1/$everything')
                .set(patientHeader);

            expect(resp).toHaveResourceCount(8);
            let cacheKey = 'Patient:24a5930e-11b4-5525-b482-669174917044::Scopes:access/*.*,patient/*.*,user/*.*::Everything';
            expect(streams.keys()).toContain(cacheKey);
            expect(streams.get(cacheKey)).toHaveLength(8);
            streams.clear();

            // Test no cache in case of service account
            resp = await request
                .get('/4_0_0/Patient/patient1/$everything')
                .set(getHeaders());

            expect(Array.from(streams.keys())).toHaveLength(0);

            // Test no cache in case of params
            resp = await request
                .get('/4_0_0/Patient/patient1/$everything?_debug=True')
                .set(patientHeader);

            expect(Array.from(streams.keys())).toHaveLength(0);


            // Test no cache in case of csv/excel content type
            let headers = getHeaders();
            headers['Accept'] = 'text/csv';
            resp = await request
                .get('/4_0_0/Patient/patient1/$everything')
                .set(headers);

            expect(Array.from(streams.keys())).toHaveLength(0);

            // Testing Multiple patients linked with same sourceId
            let patient4Resource = deepcopy(patient1Resource);
            patient4Resource.meta.security = [
                {
                    system: "https://www.icanbwell.com/access",
                    code: "healthsystem1"
                },
                {
                    system: "https://www.icanbwell.com/owner",
                    code: "healthsystem2"
                }
            ];
            let person4Resource = deepcopy(person1Resource);
            person4Resource.link = [
                {
                    target: {
                        reference: "Patient/patient1|healthsystem1",
                        type: "Patient"
                    },
                    assurance: "level4"
                },
                {
                    target: {
                        reference: "Patient/patient1|healthsystem2",
                        type: "Patient"
                    },
                    assurance: "level4"
                }
            ]
            resp = await request
                .post('/4_0_0/Patient/1/$merge?validate=true')
                .send(patient4Resource)
                .set(getHeaders());
            expect(resp).toHaveMergeResponse({ created: true });

            resp = await request
                .post('/4_0_0/Person/1/$merge?validate=true')
                .send(person4Resource)
                .set(getHeaders());
            expect(resp).toHaveMergeResponse({ created: false });

            resp = await request
                .get('/4_0_0/Patient/patient1/$everything')
                .set(patientHeader);

            expect(resp).toHaveResourceCount(9);
            expect(Array.from(streams.keys())).toHaveLength(0);
            process.env.ENABLE_REDIS = '0';
            process.env.ENABLE_REDIS_CACHE_WRITE_FOR_EVERYTHING_OPERATION = '0';
=======
                token_use: 'access',
                scope: 'patient/Patient.* patient/Account.* patient/Observation.write user/Person.* access/access.*'
            };
            let patientHeader = getHeadersWithCustomPayload(jwtPayload);

            resp = await request.get('/4_0_0/Patient/patient1/$everything').set({
                ...patientHeader,
                prefer: 'global_id=false'
            }).expect(200);
            expect(resp).toHaveResponse(expectedPatientEverythingPatientScope);

            // patient everything with patient scope
            jwtPayload = {
                username: 'test',
                client_id: 'client',
                clientFhirPersonId: '7b99904f-2f85-51a3-9398-e2eed6854639',
                clientFhirPatientId: '24a5930e-11b4-5525-b482-669174917044',
                bwellFhirPersonId: 'master-person',
                bwellFhirPatientId: 'master-patient',
                token_use: 'access',
                scope: 'patient/Patient.* patient/Subscription.* patient/SubscriptionTopic.* patient/SubscriptionStatus.write user/Person.* user/Account.* access/*.*'
            };

            patientHeader = getHeadersWithCustomPayload(jwtPayload);

            resp = await request.get('/4_0_0/Patient/patient1/$everything').set({
                ...patientHeader,
                prefer: 'global_id=false'
            }).expect(200);
            expect(resp).toHaveResponse(expectedPatientEverythingPatientWithSubscription);
>>>>>>> 54581b60
        });
    });
});<|MERGE_RESOLUTION|>--- conflicted
+++ resolved
@@ -43,11 +43,7 @@
 const expectedPatientResourcesTypeNoGraph = require('./fixtures/expected/expected_Patient_type_no_graph.json');
 const expectedPatientIncludeHiddenResourcesNoGraph = require('./fixtures/expected/expected_Patient_no_graph_include_hidden.json');
 
-<<<<<<< HEAD
 const { commonBeforeEach, commonAfterEach, getHeaders, createTestRequest, getTestContainer, getHeadersWithCustomPayload } = require('../../common');
-=======
-const { commonBeforeEach, commonAfterEach, getHeaders, createTestRequest, getHeadersWithCustomPayload } = require('../../common');
->>>>>>> 54581b60
 const { describe, beforeEach, afterEach, test, expect, jest } = require('@jest/globals');
 const { FhirResourceSerializer } = require('../../../fhir/fhirResourceSerializer');
 const deepcopy = require('deepcopy');
@@ -548,11 +544,7 @@
             expect(serializerSpy).toHaveBeenCalled();
         });
 
-<<<<<<< HEAD
-        test('Patient $everything works with redis', async () => {
-=======
         test('Patient $everything with different resource and scope access', async () => {
->>>>>>> 54581b60
             const request = await createTestRequest();
             // ARRANGE
             // add the resources to FHIR server
@@ -665,12 +657,6 @@
                 .post('/4_0_0/SubscriptionTopic/1/$merge?validate=true')
                 .send(subscriptionTopic2Resource)
                 .set(getHeaders());
-<<<<<<< HEAD
-
-            expect(resp).toHaveMergeResponse({ created: true });
-            let jwtPayload = {
-                scope: 'patient/*.* user/*.* access/*.*',
-=======
             // noinspection JSUnresolvedFunction
             expect(resp).toHaveMergeResponse({ created: true });
 
@@ -682,14 +668,167 @@
 
             // patient everything with patient scope
             let jwtPayload = {
->>>>>>> 54581b60
                 username: 'test',
                 client_id: 'client',
                 clientFhirPersonId: '7b99904f-2f85-51a3-9398-e2eed6854639',
                 clientFhirPatientId: '24a5930e-11b4-5525-b482-669174917044',
                 bwellFhirPersonId: 'master-person',
                 bwellFhirPatientId: 'master-patient',
-<<<<<<< HEAD
+                token_use: 'access',
+                scope: 'patient/Patient.* patient/Account.* patient/Observation.write user/Person.* access/access.*'
+            };
+            let patientHeader = getHeadersWithCustomPayload(jwtPayload);
+
+            resp = await request.get('/4_0_0/Patient/patient1/$everything').set({
+                ...patientHeader,
+                prefer: 'global_id=false'
+            }).expect(200);
+            expect(resp).toHaveResponse(expectedPatientEverythingPatientScope);
+
+            // patient everything with patient scope
+            jwtPayload = {
+                username: 'test',
+                client_id: 'client',
+                clientFhirPersonId: '7b99904f-2f85-51a3-9398-e2eed6854639',
+                clientFhirPatientId: '24a5930e-11b4-5525-b482-669174917044',
+                bwellFhirPersonId: 'master-person',
+                bwellFhirPatientId: 'master-patient',
+                token_use: 'access',
+                scope: 'patient/Patient.* patient/Subscription.* patient/SubscriptionTopic.* patient/SubscriptionStatus.write user/Person.* user/Account.* access/*.*'
+            };
+
+            patientHeader = getHeadersWithCustomPayload(jwtPayload);
+
+            resp = await request.get('/4_0_0/Patient/patient1/$everything').set({
+                ...patientHeader,
+                prefer: 'global_id=false'
+            }).expect(200);
+            expect(resp).toHaveResponse(expectedPatientEverythingPatientWithSubscription);
+        });
+
+        test('Patient $everything works with redis', async () => {
+            const request = await createTestRequest();
+            // ARRANGE
+            // add the resources to FHIR server
+            let resp = await request
+                .post('/4_0_0/Person/1/$merge?validate=true')
+                .send(topLevelPersonResource)
+                .set(getHeaders());
+            // noinspection JSUnresolvedFunction
+            expect(resp).toHaveMergeResponse({ created: true });
+
+            resp = await request
+                .post('/4_0_0/Person/1/$merge?validate=true')
+                .send(person1Resource)
+                .set(getHeaders());
+            // noinspection JSUnresolvedFunction
+            expect(resp).toHaveMergeResponse({ created: true });
+
+            resp = await request
+                .post('/4_0_0/Person/1/$merge?validate=true')
+                .send(person2Resource)
+                .set(getHeaders());
+            // noinspection JSUnresolvedFunction
+            expect(resp).toHaveMergeResponse({ created: true });
+
+            resp = await request
+                .post('/4_0_0/Patient/1/$merge?validate=true')
+                .send(patient1Resource)
+                .set(getHeaders());
+            // noinspection JSUnresolvedFunction
+            expect(resp).toHaveMergeResponse({ created: true });
+
+            resp = await request
+                .post('/4_0_0/Patient/1/$merge?validate=true')
+                .send(patient2Resource)
+                .set(getHeaders());
+            // noinspection JSUnresolvedFunction
+            expect(resp).toHaveMergeResponse({ created: true });
+
+            resp = await request
+                .post('/4_0_0/Patient/1/$merge?validate=true')
+                .send(patient3Resource)
+                .set(getHeaders());
+            // noinspection JSUnresolvedFunction
+            expect(resp).toHaveMergeResponse({ created: true });
+
+            resp = await request
+                .post('/4_0_0/Patient/1/$merge?validate=true')
+                .send(accountResource)
+                .set(getHeaders());
+            // noinspection JSUnresolvedFunction
+            expect(resp).toHaveMergeResponse({ created: true });
+
+            resp = await request
+                .post('/4_0_0/Patient/1/$merge?validate=true')
+                .send(unlinkedAccountResource)
+                .set(getHeaders());
+            // noinspection JSUnresolvedFunction
+            expect(resp).toHaveMergeResponse({ created: true });
+
+            resp = await request
+                .post('/4_0_0/Observation/1/$merge?validate=true')
+                .send(observation1Resource)
+                .set(getHeaders());
+            // noinspection JSUnresolvedFunction
+            expect(resp).toHaveMergeResponse({ created: true });
+
+            resp = await request
+                .post('/4_0_0/Observation/1/$merge?validate=true')
+                .send(observation2Resource)
+                .set(getHeaders());
+            // noinspection JSUnresolvedFunction
+            expect(resp).toHaveMergeResponse({ created: true });
+
+            resp = await request
+                .post('/4_0_0/Subscription/subscription1/$merge?validate=true')
+                .send(subscription1Resource)
+                .set(getHeaders());
+            // noinspection JSUnresolvedFunction
+            expect(resp).toHaveMergeResponse({ created: true });
+
+            resp = await request
+                .post('/4_0_0/Subscription/subscription2/$merge?validate=true')
+                .send(subscription2Resource)
+                .set(getHeaders());
+            // noinspection JSUnresolvedFunction
+            expect(resp).toHaveMergeResponse({ created: true });
+
+            resp = await request
+                .post('/4_0_0/SubscriptionStatus/1/$merge?validate=true')
+                .send(subscriptionStatus1Resource)
+                .set(getHeaders());
+            // noinspection JSUnresolvedFunction
+            expect(resp).toHaveMergeResponse({ created: true });
+
+            resp = await request
+                .post('/4_0_0/SubscriptionStatus/1/$merge?validate=true')
+                .send(subscriptionStatus2Resource)
+                .set(getHeaders());
+            // noinspection JSUnresolvedFunction
+            expect(resp).toHaveMergeResponse({ created: true });
+
+            resp = await request
+                .post('/4_0_0/SubscriptionTopic/1/$merge?validate=true')
+                .send(subscriptionTopic1Resource)
+                .set(getHeaders());
+            // noinspection JSUnresolvedFunction
+            expect(resp).toHaveMergeResponse({ created: true });
+
+            resp = await request
+                .post('/4_0_0/SubscriptionTopic/1/$merge?validate=true')
+                .send(subscriptionTopic2Resource)
+                .set(getHeaders());
+
+            expect(resp).toHaveMergeResponse({ created: true });
+            let jwtPayload = {
+                scope: 'patient/*.* user/*.* access/*.*',
+                username: 'test',
+                client_id: 'client',
+                clientFhirPersonId: '7b99904f-2f85-51a3-9398-e2eed6854639',
+                clientFhirPatientId: '24a5930e-11b4-5525-b482-669174917044',
+                bwellFhirPersonId: 'master-person',
+                bwellFhirPatientId: 'master-patient',
                 token_use: 'access'
             };
             let patientHeader = getHeadersWithCustomPayload(jwtPayload);
@@ -789,38 +928,6 @@
             expect(Array.from(streams.keys())).toHaveLength(0);
             process.env.ENABLE_REDIS = '0';
             process.env.ENABLE_REDIS_CACHE_WRITE_FOR_EVERYTHING_OPERATION = '0';
-=======
-                token_use: 'access',
-                scope: 'patient/Patient.* patient/Account.* patient/Observation.write user/Person.* access/access.*'
-            };
-            let patientHeader = getHeadersWithCustomPayload(jwtPayload);
-
-            resp = await request.get('/4_0_0/Patient/patient1/$everything').set({
-                ...patientHeader,
-                prefer: 'global_id=false'
-            }).expect(200);
-            expect(resp).toHaveResponse(expectedPatientEverythingPatientScope);
-
-            // patient everything with patient scope
-            jwtPayload = {
-                username: 'test',
-                client_id: 'client',
-                clientFhirPersonId: '7b99904f-2f85-51a3-9398-e2eed6854639',
-                clientFhirPatientId: '24a5930e-11b4-5525-b482-669174917044',
-                bwellFhirPersonId: 'master-person',
-                bwellFhirPatientId: 'master-patient',
-                token_use: 'access',
-                scope: 'patient/Patient.* patient/Subscription.* patient/SubscriptionTopic.* patient/SubscriptionStatus.write user/Person.* user/Account.* access/*.*'
-            };
-
-            patientHeader = getHeadersWithCustomPayload(jwtPayload);
-
-            resp = await request.get('/4_0_0/Patient/patient1/$everything').set({
-                ...patientHeader,
-                prefer: 'global_id=false'
-            }).expect(200);
-            expect(resp).toHaveResponse(expectedPatientEverythingPatientWithSubscription);
->>>>>>> 54581b60
         });
     });
 });