const env = require('var');
// test file
const topLevelPersonResource = require('./fixtures/Person/topLevelPerson.json');
const person1Resource = require('./fixtures/Person/person1.json');
const person2Resource = require('./fixtures/Person/person2.json');

const patient1Resource = require('./fixtures/Patient/patient1.json');
const patient2Resource = require('./fixtures/Patient/patient2.json');
const patient3Resource = require('./fixtures/Patient/patient3.json');

const accountResource = require('./fixtures/Account/account.json');

const observation1Resource = require('./fixtures/Observation/observation1.json');
const observation2Resource = require('./fixtures/Observation/observation2.json');

const biologicallyDerivedProductResource = require('./fixtures/BiologicallyDerivedProduct/biologicallyDerivedProduct.json');
const carePlanResource = require('./fixtures/CarePlan/carePlan.json');
const medicationResource = require('./fixtures/Medication/medication.json');
const conditionResource = require('./fixtures/Condition/condition.json');
const practitionerResource = require('./fixtures/Practitioner/practitioner.json');
const organizationResource1 = require('./fixtures/Organization/organization1.json');
const organizationResource2 = require('./fixtures/Organization/organization2.json');
const linkageResource1 = require('./fixtures/Linkage/linkage.json');
const paymentNoticeResource1 = require('./fixtures/PaymentNotice/paymentNotice.json');
const binary1 = require('./fixtures/Binary/binary1.json');
const binary2 = require('./fixtures/Binary/binary2.json');
const documentReference1 = require('./fixtures/DocumentReference/documentReference1.json');
const documentReference2 = require('./fixtures/DocumentReference/documentReference2.json');
const procedureResource = require('./fixtures/Procedure/procedure.json')
const locationResource = require('./fixtures/Location/location.json')
const practitionerRoleResource = require('./fixtures/PractitionerRole/practitionerRole.json')

const subscription1Resource = require('./fixtures/Subscription/subscription1.json');
const subscription2Resource = require('./fixtures/Subscription/subscription2.json');

const subscriptionStatus1Resource = require('./fixtures/SubscriptionStatus/subscriptionStatus1.json');
const subscriptionStatus2Resource = require('./fixtures/SubscriptionStatus/subscriptionStatus2.json');

const subscriptionTopic1Resource = require('./fixtures/SubscriptionTopic/subscriptionTopic1.json');
const subscriptionTopic2Resource = require('./fixtures/SubscriptionTopic/subscriptionTopic2.json');

// expected
const expectedPractitionerRoles = require('./fixtures/expected/nonClinicalWithType/practitionerRole.json');
const expectedPractitioners = require('./fixtures/expected/nonClinicalWithType/practitioner.json');
const expectedLocations = require('./fixtures/expected/nonClinicalWithType/location.json');
const expectedClinicalAndNonClinicalWithTypeFilter = require('./fixtures/expected/nonClinicalWithType/clinicalAndNonClinical.json');


const expectedPatientResourcesWithNonClinicalDepth3 = require('./fixtures/expected/expected_Patient_with_non_clinical_depth_3_without_graph.json');
const expectedPatientResourcesWithNonClinicalDepth3GlobalId = require('./fixtures/expected/expected_Patient_with_non_clinical_depth_3_without_graph_global_id.json');
const expectedPatientResourcesWithNonClinicalDepth3AndIncludeHidden = require('./fixtures/expected/expected_Patient_with_non_clinical_depth_3_without_graph_and_inlcude_hidden.json');

const expectedPatientEverythingWithPatientScope = require('./fixtures/expected/expected_patient_everything_with_patient_scope_without_graph.json');
const expectedPatientEverythingWithPatientScopeAndIncludeHidden = require('./fixtures/expected/expected_patient_everything_with_patient_scope_and_include_hidden_without_graph.json');
const expectedPatientEverythingForTwoPatients = require('./fixtures/expected/expected_patient_everything_for_two_patients.json');
const expectedPatientEverythingForTwoPatientsWithPatientScope = require('./fixtures/expected/expected_patient_everything_for_two_patients_with_patient_scope.json');
const expectedPatientEverythingCarePlan = require('./fixtures/expected/expected_Patient_CarePlan.json');

const {
    commonBeforeEach,
    commonAfterEach,
    getHeaders,
    createTestRequest,
    getHeadersWithCustomPayload
} = require('../../common');
const { describe, beforeEach, afterEach, test, expect } = require('@jest/globals');
const deepcopy = require('deepcopy');

describe('everything _includeNonClinicalResources Tests', () => {
    beforeEach(async () => {
        await commonBeforeEach();
    });

    afterEach(async () => {
        await commonAfterEach();
    });

    test('Person and Patient $everything with _includeNonClinicalResources', async () => {
        const DISABLE_GRAPH_IN_EVERYTHING_OP = env.DISABLE_GRAPH_IN_EVERYTHING_OP;
        const ENABLE_RAW_BUNDLE_IN_EVERYTHING_OP = env.ENABLE_RAW_BUNDLE_IN_EVERYTHING_OP;

        env.DISABLE_GRAPH_IN_EVERYTHING_OP = '1';
        env.ENABLE_RAW_BUNDLE_IN_EVERYTHING_OP = '1';
        const request = await createTestRequest();
        await createResources(request)

        // ACT & ASSERT
        // First get patient everything
        let resp = await request
            .get(
                '/4_0_0/Patient/patient1/$everything?_debug=true'
            )
            .set({
                ...getHeaders(),
                prefer: 'global_id=false'
            });
        // noinspection JSUnresolvedFunction
        let expected = deepcopy(expectedPatientResourcesWithNonClinicalDepth3)
        expect(resp).toHaveMongoQuery(expected);
        expect(resp).toHaveResponse(expected);

        // patient everything with global id
        resp = await request
            .get(
                '/4_0_0/Patient/patient1/$everything?_debug=true'
            )
            .set(getHeaders());
        // noinspection JSUnresolvedFunction
        expect(resp).toHaveMongoQuery(expectedPatientResourcesWithNonClinicalDepth3GlobalId);
        expect(resp).toHaveResponse(expectedPatientResourcesWithNonClinicalDepth3GlobalId);

        // get patient everything with _includeHidden true
        resp = await request
            .get(
                '/4_0_0/Patient/patient1/$everything?_debug=true&_includeHidden=1'
            )
            .set({
                ...getHeaders(),
                prefer: 'global_id=false'
            });
        // noinspection JSUnresolvedFunction
        expect(resp.body.meta).toBeDefined();
        expect(resp.body.meta.tag).toBeDefined();
        expect(resp).toHaveMongoQuery(expectedPatientResourcesWithNonClinicalDepth3AndIncludeHidden);
        expect(resp).toHaveResponse(expectedPatientResourcesWithNonClinicalDepth3AndIncludeHidden);

        // patient everything with iÇgnores params _includeNonClinicalResources & _nonClinicalResourcesDepth
        resp = await request.get('/4_0_0/Patient/patient1/$everything?_debug=true&_includeNonClinicalResources=false&_nonClinicalResourcesDepth=4')
            .set({
                ...getHeaders(),
                prefer: 'global_id=false'
            });
        // noinspection JSUnresolvedFunction
        expected = deepcopy(expectedPatientResourcesWithNonClinicalDepth3)
        expect(resp).toHaveMongoQuery(expected);
        expect(resp).toHaveResponse(expected);

        // get patient everything with _type param as CarePlan, should not include any non-clinical resources
        resp = await request
            .get(
                '/4_0_0/Patient/patient1/$everything?_type=CarePlan'
            )
            .set({
                ...getHeaders(),
                prefer: 'global_id=false'
            });
        // noinspection JSUnresolvedFunction
        expect(resp).toHaveResponse(expectedPatientEverythingCarePlan);

        // patient everything with patient scope
        let jwtPayload = {
            scope: 'patient/*.* user/*.* access/*.*',
            username: 'test',
            client_id: 'client',
            clientFhirPersonId: '5f3ca115-8630-5e55-a97d-4d6ee26c0adc',
            clientFhirPatientId: '24a5930e-11b4-5525-b482-669174917044',
            bwellFhirPersonId: 'master-person',
            bwellFhirPatientId: 'master-patient',
            token_use: 'access'
        };
        let patientHeader = getHeadersWithCustomPayload(jwtPayload);

        resp = await request
            .get('/4_0_0/Patient/patient1/$everything?_debug=true')
            .set(patientHeader);
        expect(resp).toHaveMongoQuery(expectedPatientEverythingWithPatientScope);
        // noinspection JSUnresolvedFunction
        expect(resp).toHaveResponse(expectedPatientEverythingWithPatientScope);


        resp = await request
            .get('/4_0_0/Patient/patient1/$everything?_debug=true&_includeHidden=1')
            .set(patientHeader);
        expect(resp).toHaveMongoQuery(expectedPatientEverythingWithPatientScopeAndIncludeHidden);
        // noinspection JSUnresolvedFunction
        expect(resp).toHaveResponse(expectedPatientEverythingWithPatientScopeAndIncludeHidden);

        resp = await request.get('/4_0_0/Patient/$everything?_debug=true&id=patient1,patient2')
            .set(getHeaders());
        // noinspection JSUnresolvedFunction
        expect(resp).toHaveMongoQuery(expectedPatientEverythingForTwoPatients);
        expect(resp).toHaveResponse(expectedPatientEverythingForTwoPatients);

        // test with patient scope when access to one patient only
        resp = await request.get('/4_0_0/Patient/$everything?_debug=true&id=patient1,patient2')
            .set(patientHeader);
        // noinspection JSUnresolvedFunction
        expect(resp).toHaveMongoQuery(expectedPatientEverythingForTwoPatientsWithPatientScope);
        expect(resp).toHaveResponse(expectedPatientEverythingForTwoPatientsWithPatientScope);

        env.DISABLE_GRAPH_IN_EVERYTHING_OP = DISABLE_GRAPH_IN_EVERYTHING_OP;
        env.ENABLE_RAW_BUNDLE_IN_EVERYTHING_OP = ENABLE_RAW_BUNDLE_IN_EVERYTHING_OP;
    });

    test('Patient $everything: nonClinical _type support', async () => {
        const DISABLE_GRAPH_IN_EVERYTHING_OP = env.DISABLE_GRAPH_IN_EVERYTHING_OP;
        const ENABLE_RAW_BUNDLE_IN_EVERYTHING_OP = env.ENABLE_RAW_BUNDLE_IN_EVERYTHING_OP;

        env.DISABLE_GRAPH_IN_EVERYTHING_OP = '1';
        env.ENABLE_RAW_BUNDLE_IN_EVERYTHING_OP = '1';
        const request = await createTestRequest();
        await createResources(request)

        resp = await request.get('/4_0_0/Patient/patient1/$everything?_debug=true&_type=PractitionerRole')
            .set(getHeaders());
        // noinspection JSUnresolvedFunction
        expect(resp).toHaveMongoQuery(expectedPractitionerRoles);
        expect(resp).toHaveResponse(expectedPractitionerRoles);

        resp = await request.get('/4_0_0/Patient/patient1/$everything?_debug=true&_type=Practitioner')
            .set(getHeaders());
        // noinspection JSUnresolvedFunction
        expect(resp).toHaveMongoQuery(expectedPractitioners);
        expect(resp).toHaveResponse(expectedPractitioners);


        resp = await request.get('/4_0_0/Patient/patient1/$everything?_debug=true&_type=Location')
            .set(getHeaders());
        // noinspection JSUnresolvedFunction
        expect(resp).toHaveMongoQuery(expectedLocations);
        expect(resp).toHaveResponse(expectedLocations);


        // include clinical as well as non clinical
        resp = await request.get('/4_0_0/Patient/patient1/$everything?_type=Location,Observation,PractitionerRole,Organization')
            .set(getHeaders());
        // noinspection JSUnresolvedFunction
        expect(resp).toHaveResponse(expectedClinicalAndNonClinicalWithTypeFilter);

        env.DISABLE_GRAPH_IN_EVERYTHING_OP = DISABLE_GRAPH_IN_EVERYTHING_OP;
        env.ENABLE_RAW_BUNDLE_IN_EVERYTHING_OP = ENABLE_RAW_BUNDLE_IN_EVERYTHING_OP;
    })

    async function createResources(request) {
        // ARRANGE
        // add the resources to FHIR server
        let resp = await request
            .post('/4_0_0/Person/1/$merge?validate=true')
            .send(topLevelPersonResource)
            .set(getHeaders());
        // noinspection JSUnresolvedFunction
        expect(resp).toHaveMergeResponse({ created: true });

        resp = await request
            .post('/4_0_0/Person/1/$merge?validate=true')
            .send(person1Resource)
            .set(getHeaders());
        // noinspection JSUnresolvedFunction
        expect(resp).toHaveMergeResponse({ created: true });

        resp = await request
            .post('/4_0_0/Person/1/$merge?validate=true')
            .send(person2Resource)
            .set(getHeaders());
        // noinspection JSUnresolvedFunction
        expect(resp).toHaveMergeResponse({ created: true });

        resp = await request
            .post('/4_0_0/Patient/1/$merge?validate=true')
            .send(patient1Resource)
            .set(getHeaders());
        // noinspection JSUnresolvedFunction
        expect(resp).toHaveMergeResponse({ created: true });

        resp = await request
            .post('/4_0_0/Patient/1/$merge?validate=true')
            .send(patient2Resource)
            .set(getHeaders());
        // noinspection JSUnresolvedFunction
        expect(resp).toHaveMergeResponse({ created: true });

        resp = await request
            .post('/4_0_0/Patient/1/$merge?validate=true')
            .send(patient3Resource)
            .set(getHeaders());
        // noinspection JSUnresolvedFunction
        expect(resp).toHaveMergeResponse({ created: true });

        resp = await request
            .post('/4_0_0/Patient/1/$merge?validate=true')
            .send(accountResource)
            .set(getHeaders());
        // noinspection JSUnresolvedFunction
        expect(resp).toHaveMergeResponse({ created: true });

        resp = await request
            .post('/4_0_0/Observation/1/$merge?validate=true')
            .send(observation1Resource)
            .set(getHeaders());
        // noinspection JSUnresolvedFunction
        expect(resp).toHaveMergeResponse({ created: true });

        resp = await request
            .post('/4_0_0/Observation/1/$merge?validate=true')
            .send(observation2Resource)
            .set(getHeaders());
        // noinspection JSUnresolvedFunction
        expect(resp).toHaveMergeResponse({ created: true });

        resp = await request
            .post('/4_0_0/Medication/1/$merge?validate=true')
            .send(medicationResource)
            .set(getHeaders());
        // noinspection JSUnresolvedFunction
        expect(resp).toHaveMergeResponse({ created: true });

        resp = await request
            .post('/4_0_0/BiologicallyDerivedProduct/1/$merge?validate=true')
            .send(biologicallyDerivedProductResource)
            .set(getHeaders());
        // noinspection JSUnresolvedFunction
        expect(resp).toHaveMergeResponse({ created: true });

        resp = await request
            .post('/4_0_0/CarePlan/1/$merge?validate=true')
            .send(carePlanResource)
            .set(getHeaders());
        // noinspection JSUnresolvedFunction
        expect(resp).toHaveMergeResponse({ created: true });

        resp = await request
            .post('/4_0_0/Organization/1/$merge?validate=true')
            .send(organizationResource1)
            .set(getHeaders());
        // noinspection JSUnresolvedFunction
        expect(resp).toHaveMergeResponse({ created: true });

        resp = await request
            .post('/4_0_0/Organization/1/$merge?validate=true')
            .send(organizationResource2)
            .set(getHeaders());
        // noinspection JSUnresolvedFunction
        expect(resp).toHaveMergeResponse({ created: true });

        resp = await request
            .post('/4_0_0/Practitioner/1/$merge?validate=true')
            .send(practitionerResource)
            .set(getHeaders());
        // noinspection JSUnresolvedFunction
        expect(resp).toHaveMergeResponse({ created: true });

        resp = await request
            .post('/4_0_0/Condition/1/$merge?validate=true')
            .send(conditionResource)
            .set(getHeaders());
        // noinspection JSUnresolvedFunction
        expect(resp).toHaveMergeResponse({ created: true });

        resp = await request
            .post('/4_0_0/Subscription/subscription1/$merge?validate=true')
            .send(subscription1Resource)
            .set(getHeaders());
        // noinspection JSUnresolvedFunction
        expect(resp).toHaveMergeResponse({ created: true });

        resp = await request
            .post('/4_0_0/Subscription/subscription2/$merge?validate=true')
            .send(subscription2Resource)
            .set(getHeaders());
        // noinspection JSUnresolvedFunction
        expect(resp).toHaveMergeResponse({ created: true });

        resp = await request
            .post('/4_0_0/SubscriptionStatus/1/$merge?validate=true')
            .send(subscriptionStatus1Resource)
            .set(getHeaders());
        // noinspection JSUnresolvedFunction
        expect(resp).toHaveMergeResponse({ created: true });

        resp = await request
            .post('/4_0_0/SubscriptionStatus/1/$merge?validate=true')
            .send(subscriptionStatus2Resource)
            .set(getHeaders());
        // noinspection JSUnresolvedFunction
        expect(resp).toHaveMergeResponse({ created: true });

        resp = await request
            .post('/4_0_0/SubscriptionTopic/1/$merge?validate=true')
            .send(subscriptionTopic1Resource)
            .set(getHeaders());
        // noinspection JSUnresolvedFunction
        expect(resp).toHaveMergeResponse({ created: true });

        resp = await request
            .post('/4_0_0/SubscriptionTopic/1/$merge?validate=true')
            .send(subscriptionTopic2Resource)
            .set(getHeaders());
        // noinspection JSUnresolvedFunction
        expect(resp).toHaveMergeResponse({ created: true });

        resp = await request
            .post('/4_0_0/Linkage/1/$merge?validate=true')
            .send(linkageResource1)
            .set(getHeaders());
        // noinspection JSUnresolvedFunction
        expect(resp).toHaveMergeResponse({ created: true });

        resp = await request
            .post('/4_0_0/PaymentNotice/1/$merge?validate=true')
            .send(paymentNoticeResource1)
            .set(getHeaders());
        // noinspection JSUnresolvedFunction
        expect(resp).toHaveMergeResponse({ created: true });

        resp = await request
            .post('/4_0_0/Binary/1/$merge?validate=true')
            .send(binary1)
            .set(getHeaders());
        // noinspection JSUnresolvedFunction
        expect(resp).toHaveMergeResponse({ created: true });

        resp = await request
            .post('/4_0_0/Binary/1/$merge?validate=true')
            .send(binary2)
            .set(getHeaders());
        // noinspection JSUnresolvedFunction
        expect(resp).toHaveMergeResponse({ created: true });

        resp = await request
            .post('/4_0_0/DocumentReference/1/$merge?validate=true')
            .send(documentReference1)
            .set(getHeaders());
        // noinspection JSUnresolvedFunction
        expect(resp).toHaveMergeResponse({ created: true });

        resp = await request
            .post('/4_0_0/DocumentReference/1/$merge?validate=true')
            .send(documentReference2)
            .set(getHeaders());
        // noinspection JSUnresolvedFunction
        expect(resp).toHaveMergeResponse({ created: true });

<<<<<<< HEAD
=======
        // ACT & ASSERT
        // First get patient everything
        resp = await request
            .get(
                '/4_0_0/Patient/patient1/$everything?_debug=true'
            )
            .set({
                ...getHeaders(),
                prefer: 'global_id=false'
            });
        // noinspection JSUnresolvedFunction
        let expected = deepcopy(expectedPatientResourcesWithNonClinicalDepth3)
        expect(resp).toHaveMongoQuery(expected);
        expect(resp).toHaveResponse(expected);

        // patient everything with global id
        resp = await request
            .get(
                '/4_0_0/Patient/patient1/$everything?_debug=true'
            )
            .set(getHeaders());
        // noinspection JSUnresolvedFunction
        expect(resp).toHaveMongoQuery(expectedPatientResourcesWithNonClinicalDepth3GlobalId);
        expect(resp).toHaveResponse(expectedPatientResourcesWithNonClinicalDepth3GlobalId);

        // get patient everything with _includeHidden true
        resp = await request
            .get(
                '/4_0_0/Patient/patient1/$everything?_debug=true&_includeHidden=1'
            )
            .set({
                ...getHeaders(),
                prefer: 'global_id=false'
            });
        // noinspection JSUnresolvedFunction
        expect(resp).toHaveMongoQuery(expectedPatientResourcesWithNonClinicalDepth3AndIncludeHidden);
        expect(resp).toHaveResponse(expectedPatientResourcesWithNonClinicalDepth3AndIncludeHidden);

        // patient everything with ignores params _includeNonClinicalResources & _nonClinicalResourcesDepth
        resp = await request.get('/4_0_0/Patient/patient1/$everything?_debug=true&_includeNonClinicalResources=false&_nonClinicalResourcesDepth=4')
            .set({
                ...getHeaders(),
                prefer: 'global_id=false'
            });
        // noinspection JSUnresolvedFunction
        expected = deepcopy(expectedPatientResourcesWithNonClinicalDepth3)
        expect(resp).toHaveMongoQuery(expected);
        expect(resp).toHaveResponse(expected);

        // get person everything with non-clinical resources upto depth 2
        resp = await request
            .get(
                '/4_0_0/Person/person1/$everything?_includeNonClinicalResources=true&_nonClinicalResourcesDepth=2'
            )
            .set(getHeaders());
        // noinspection JSUnresolvedFunction
        expect(resp).toHaveResponse(expectedPersonResourcesWithNonClinicalDepth2);

        // get patient everything with _type param as CarePlan and non-clinical are fetched by default
        resp = await request
            .get(
                '/4_0_0/Patient/patient1/$everything?_type=CarePlan'
            )
            .set({
                ...getHeaders(),
                prefer: 'global_id=false'
            });
        // noinspection JSUnresolvedFunction
        expect(resp).toHaveResponse(expectedPersonResourcesWithNonClinicalDepthType);

        // get person everything with non-clinical resources upto default depth 1 with _type param as CarePlan
        resp = await request
            .get(
                '/4_0_0/Person/person1/$everything?_includeNonClinicalResources=true&_type=CarePlan'
            )
            .set(getHeaders());
        // noinspection JSUnresolvedFunction
        expect(resp).toHaveResponse(expectedPersonResourcesWithNonClinicalDepthType);

        // get person everything with non-clinical resources upto default depth 1
>>>>>>> be3f68f0
        resp = await request
            .post('/4_0_0/Procedure/1/$merge?validate=true')
            .send(procedureResource)
            .set(getHeaders());
        // noinspection JSUnresolvedFunction
        expect(resp).toHaveMergeResponse({ created: true });

        resp = await request
            .post('/4_0_0/Location/1/$merge?validate=true')
            .send(locationResource)
            .set(getHeaders());
        // noinspection JSUnresolvedFunction
        expect(resp).toHaveMergeResponse({ created: true });

        resp = await request
            .post('/4_0_0/PractitionerRole/1/$merge?validate=true')
            .send(practitionerRoleResource)
            .set(getHeaders());
        // noinspection JSUnresolvedFunction
        expect(resp).toHaveMergeResponse({ created: true });
    }
});<|MERGE_RESOLUTION|>--- conflicted
+++ resolved
@@ -430,89 +430,6 @@
         // noinspection JSUnresolvedFunction
         expect(resp).toHaveMergeResponse({ created: true });
 
-<<<<<<< HEAD
-=======
-        // ACT & ASSERT
-        // First get patient everything
-        resp = await request
-            .get(
-                '/4_0_0/Patient/patient1/$everything?_debug=true'
-            )
-            .set({
-                ...getHeaders(),
-                prefer: 'global_id=false'
-            });
-        // noinspection JSUnresolvedFunction
-        let expected = deepcopy(expectedPatientResourcesWithNonClinicalDepth3)
-        expect(resp).toHaveMongoQuery(expected);
-        expect(resp).toHaveResponse(expected);
-
-        // patient everything with global id
-        resp = await request
-            .get(
-                '/4_0_0/Patient/patient1/$everything?_debug=true'
-            )
-            .set(getHeaders());
-        // noinspection JSUnresolvedFunction
-        expect(resp).toHaveMongoQuery(expectedPatientResourcesWithNonClinicalDepth3GlobalId);
-        expect(resp).toHaveResponse(expectedPatientResourcesWithNonClinicalDepth3GlobalId);
-
-        // get patient everything with _includeHidden true
-        resp = await request
-            .get(
-                '/4_0_0/Patient/patient1/$everything?_debug=true&_includeHidden=1'
-            )
-            .set({
-                ...getHeaders(),
-                prefer: 'global_id=false'
-            });
-        // noinspection JSUnresolvedFunction
-        expect(resp).toHaveMongoQuery(expectedPatientResourcesWithNonClinicalDepth3AndIncludeHidden);
-        expect(resp).toHaveResponse(expectedPatientResourcesWithNonClinicalDepth3AndIncludeHidden);
-
-        // patient everything with ignores params _includeNonClinicalResources & _nonClinicalResourcesDepth
-        resp = await request.get('/4_0_0/Patient/patient1/$everything?_debug=true&_includeNonClinicalResources=false&_nonClinicalResourcesDepth=4')
-            .set({
-                ...getHeaders(),
-                prefer: 'global_id=false'
-            });
-        // noinspection JSUnresolvedFunction
-        expected = deepcopy(expectedPatientResourcesWithNonClinicalDepth3)
-        expect(resp).toHaveMongoQuery(expected);
-        expect(resp).toHaveResponse(expected);
-
-        // get person everything with non-clinical resources upto depth 2
-        resp = await request
-            .get(
-                '/4_0_0/Person/person1/$everything?_includeNonClinicalResources=true&_nonClinicalResourcesDepth=2'
-            )
-            .set(getHeaders());
-        // noinspection JSUnresolvedFunction
-        expect(resp).toHaveResponse(expectedPersonResourcesWithNonClinicalDepth2);
-
-        // get patient everything with _type param as CarePlan and non-clinical are fetched by default
-        resp = await request
-            .get(
-                '/4_0_0/Patient/patient1/$everything?_type=CarePlan'
-            )
-            .set({
-                ...getHeaders(),
-                prefer: 'global_id=false'
-            });
-        // noinspection JSUnresolvedFunction
-        expect(resp).toHaveResponse(expectedPersonResourcesWithNonClinicalDepthType);
-
-        // get person everything with non-clinical resources upto default depth 1 with _type param as CarePlan
-        resp = await request
-            .get(
-                '/4_0_0/Person/person1/$everything?_includeNonClinicalResources=true&_type=CarePlan'
-            )
-            .set(getHeaders());
-        // noinspection JSUnresolvedFunction
-        expect(resp).toHaveResponse(expectedPersonResourcesWithNonClinicalDepthType);
-
-        // get person everything with non-clinical resources upto default depth 1
->>>>>>> be3f68f0
         resp = await request
             .post('/4_0_0/Procedure/1/$merge?validate=true')
             .send(procedureResource)
