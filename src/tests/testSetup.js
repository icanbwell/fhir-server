--- conflicted
+++ resolved
@@ -6,19 +6,20 @@
     toHaveMergeResponse,
     toHaveResourceCount,
     toHaveGraphQLResponse,
-    sortEntriesByUUID,
+    sortEntriesByUUID
 } = require('./customMatchers');
 
-<<<<<<< HEAD
 const { expect } = require('@jest/globals');
 
-expect.extend({ toHaveResponse, toHaveStatusCode, toHaveStatusOk, toHaveMergeResponse, toHaveResourceCount, toHaveGraphQLResponse });
-=======
 expect.extend({
-    toHaveResponse, toHaveStatusCode, toHaveStatusOk, toHaveMergeResponse, toHaveResourceCount, toHaveGraphQLResponse,
+    toHaveResponse,
+toHaveStatusCode,
+toHaveStatusOk,
+toHaveMergeResponse,
+toHaveResourceCount,
+toHaveGraphQLResponse,
     sortEntriesByUUID
 });
->>>>>>> 0dc31fb6
 
 const {
     toBeArray,
