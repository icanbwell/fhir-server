--- conflicted
+++ resolved
@@ -18,7 +18,6 @@
             "severity": "error"
           },
           {
-<<<<<<< HEAD
             "id": "uuid",
             "system": "https://www.icanbwell.com/uuid",
             "value": "2b2ea9d1-73b9-58fe-8572-9f757ada9769"
@@ -67,11 +66,6 @@
               "id": "uuid",
               "url": "https://www.icanbwell.com/uuid",
               "valueString": "Organization/05da92c1-d004-5e5a-971a-e49cda65e672"
-=======
-            "code": "invalid",
-            "details": {
-              "text": "/4_0_0/ExplanationOfBenefit/$graph should match exactly one schema in oneOf :{\"passingSchemas\":null}: at position root"
->>>>>>> 1a8ba7fd
             },
             "severity": "error"
           }
