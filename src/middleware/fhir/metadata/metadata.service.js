--- conflicted
+++ resolved
@@ -4,14 +4,6 @@
 
 const errors = require('../utils/error.utils.js');
 
-<<<<<<< HEAD
-// const {
-//     getLogger
-// } = require('../../../winstonInit');
-//
-// let logger = getLogger();
-=======
->>>>>>> 3fabaf49
 /**
  * Load the correct statement generators for the right version
  */
