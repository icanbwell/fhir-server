--- conflicted
+++ resolved
@@ -1,22 +1,6 @@
 const {
     getSearchParameters
 } = require('./params.utils'); // /**
-<<<<<<< HEAD
-//  * @description Reduce function for removing duplicates from the search params array
-//  * @param {Object} collection - Cumulutaive array for reduce function
-//  * @param {Object} route_arg - route argument
-//  * @return {Object} collection
-//  */
-// let conformanceSearchParamsReduce = (collection, route_arg) => {
-// 	logInfo(collection);
-// 	// Use the name to find duplicates, we should not have arguments with the same name
-// 	if (!collection.find(item => item.name === route_arg.name)) {
-// 		collection.push(route_arg);
-// 	}
-// 	return collection;
-// };
-=======
->>>>>>> 30701ead
 
 /**
  * @description Filter function for determining which searchParam fields are needed
