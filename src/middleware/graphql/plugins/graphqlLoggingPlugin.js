--- conflicted
+++ resolved
@@ -1,10 +1,5 @@
 const async = require('async');
 const {logInfo, logError} = require('../../../operations/common/logging');
-<<<<<<< HEAD
-
-// const {ApolloServerPlugin} = require('apollo-server-plugin-base');
-=======
->>>>>>> 30701ead
 
 /***
  * Plugin to log calls to GraphQL
