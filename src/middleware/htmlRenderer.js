--- conflicted
+++ resolved
@@ -15,10 +15,20 @@
 const {getCircularReplacer} = require('../utils/getCircularReplacer');
 const Bundle = require('../fhir/classes/4_0_0/resources/bundle');
 
+/**
+ * Function to convert data into JSON format
+ * @param {Object} data
+ * @returns {Object|Object[]}
+ */
 const convertDataToJSON = (data) => {
     return data instanceof Bundle ? data.toJSONInternal() : JSON.parse(JSON.stringify(data, getCircularReplacer()));
 };
 
+/**
+ * Function to extract resources from parsed data
+ * @param {Object|Object[]} parsedData
+ * @returns {Object[]}
+ */
 const extractResources = (parsedData) => {
     let resources;
     if (!Array.isArray(parsedData) && parsedData.resourceType === 'Bundle') {
@@ -56,7 +66,6 @@
             /**
              * @type {Object[]}
              */
-<<<<<<< HEAD
             let resources = extractResources(parsedData);
             // /**
             //  * @type {Bundle}
@@ -82,16 +91,6 @@
             // } else {
                 // resources = parsedData;
             // }
-=======
-            let resources;
-            if (!Array.isArray(parsedData) && parsedData.resourceType === 'Bundle') {
-                resources = parsedData.entry ? parsedData.entry : [];
-            } else if (!Array.isArray(parsedData)) {
-                resources = [parsedData];
-            } else {
-                resources = parsedData;
-            }
->>>>>>> 77e84a20
 
             res.json = oldJson; // set function back to avoid the 'double-send'
             res.set('Content-Type', 'text/html');
