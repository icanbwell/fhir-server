{
  "MONGO_HOSTNAME": {
    "type": "string",
    "default": "localhost",
    "required": true
  },
  "MONGO_DB_NAME": {
    "type": "string",
    "test": "fhir-test",
    "development": "fhir-development",
    "default": "fhir",
    "required": true
  },
  "LOGGING_LEVEL": {
    "type": "string",
    "default": "debug"
  },
  "SERVER_PORT": {
    "type": "number",
    "default": 3000
  },
  "SSL_KEY": {
    "type": "string"
  },
  "SSL_CERT": {
    "type": "string"
  },
  "RESOURCE_SERVER": {
    "type": "string",
    "default": "http://localhost:3000"
  },
  "AUTH_SERVER_URI": {
    "type": "string",
    "default": "http://localhost:3000"
  },
  "WHITELIST": {
    "type": "string",
    "default": "http://localhost"
  },
  "CLIENT_ID": {
    "type": "string"
  },
  "CLIENT_SECRET": {
    "type": "string"
  },
  "INTROSPECTION_URL": {
    "type": "string"
  },
  "AUTH_CONFIGURATION_URI": {
    "type": "string",
    "default": "https://cognito-idp.us-east-1.amazonaws.com/us-east-1_yV7wvD4xD/.well-known/openid-configuration"
  },
  "AUTH_JWKS_URL": {
    "type": "string",
    "default": "https://cognito-idp.us-east-1.amazonaws.com/us-east-1_yV7wvD4xD/.well-known/jwks.json"
  },
  "AUTH_ISSUER": {
    "type": "string",
    "default": "https://cognito-idp.us-east-1.amazonaws.com/us-east-1_yV7wvD4xD"
  },
  "AUTH_ENABLED": {
    "type": "string",
    "default": "1"
  },
  "HOST_SERVER": {
    "type": "string",
    "default": "http://localhost:3000"
  },
  "AUTH_CODE_FLOW_CLIENT_ID": {
    "type": "string",
    "default": "63t861pcp8pe5mfli6nusa7af5"
  },
  "AUTH_CODE_FLOW_URL": {
    "type": "string",
    "default": "https://bwell-dev.auth.us-east-1.amazoncognito.com"
  },
  "ENVIRONMENT": {
    "type": "string",
    "default": "local"
  },
  "SWAGGER_CONFIG_URL": {
    "type": "string",
    "default": "./swagger_local.json"
  },
<<<<<<< HEAD
  "RENDER_HTML": {
    "type": "string",
    "default": "true"
  },
  "EXTERNAL_AUTH_JWKS_URLS": {
      "type": "string",
      "default": "https://cognito-idp.us-east-1.amazonaws.com/us-east-1_e4iVm1J4X/.well-known/jwks.json"
    }
  
=======
  "ENABLE_GRAPHQL": {
    "type": "string",
    "default": "1"
  }
>>>>>>> 6d7577b9
}<|MERGE_RESOLUTION|>--- conflicted
+++ resolved
@@ -82,7 +82,6 @@
     "type": "string",
     "default": "./swagger_local.json"
   },
-<<<<<<< HEAD
   "RENDER_HTML": {
     "type": "string",
     "default": "true"
@@ -90,12 +89,9 @@
   "EXTERNAL_AUTH_JWKS_URLS": {
       "type": "string",
       "default": "https://cognito-idp.us-east-1.amazonaws.com/us-east-1_e4iVm1J4X/.well-known/jwks.json"
-    }
-  
-=======
+  },
   "ENABLE_GRAPHQL": {
     "type": "string",
     "default": "1"
   }
->>>>>>> 6d7577b9
 }