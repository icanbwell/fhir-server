--- conflicted
+++ resolved
@@ -116,14 +116,10 @@
     },
     "GRIDFS_RESOURCES": {
         "type": "string",
-<<<<<<< HEAD
-        "default": "DocumentReference"
+        "default": ""
     },
     "REQUIRED_AUDIT_EVENT_FILTERS": {
         "type": "string",
-        "default": "date,"
-=======
         "default": ""
->>>>>>> 98003742
     }
 }