{
  "name": "@asymmetrik/node-fhir-server-mongo",
  "version": "1.0.0-rc1",
  "description": "Mongo Server implementing @asymmetrik/node-fhir-server-core",
  "main": "src/index.js",
  "repository": "https://github.com/Asymmetrik/node-fhir-server-mongo.git",
  "contributors": [
    "Robert Winterbottom <rwinterbottom@asymmetrik.com>"
  ],
  "license": "MIT",
  "engines": {
    "node": ">=8.6"
  },
  "scripts": {
    "start": "cross-env NODE_ENV=production; node src/index.js;",
    "nodemon": "cross-env NODE_ENV=development; node scripts/nodemon;",
    "test": "cross-env NODE_ENV=test; set -e; npm run test:ci;",
    "test:ci": "npm run test:prepare-db; npm run test:lint; npm run test:jest;",
    "test:lint": "eslint \"src/**/*.js\"",
    "test:jest": "jest --forceExit",
    "test:prepare-db": "node scripts/populate -a -r",
    "populate": "node scripts/populate"
  },
  "jest": {
    "verbose": true,
    "collectCoverage": true,
    "coverageReporters": [
      "text",
      "lcov",
      "json"
    ],
    "coveragePathIgnorePatterns": [
      "<rootDir>/src/testutils/"
    ]
  },
  "dependencies": {
<<<<<<< HEAD
    "@asymmetrik/node-fhir-server-core": "git+https://github.com/Asymmetrik/node-fhir-server-core.git",
    "cross-env": "^5.1.4",
=======
    "@asymmetrik/node-fhir-server-core": "git+https://github.com/Asymmetrik/node-fhir-server-core.git#develop",
>>>>>>> c683d62d
    "jsonwebtoken": "^8.1.0",
    "moment-timezone": "^0.5.14",
    "mongodb": "^3.0.1",
    "npm": "^5.8.0",
    "var": "^0.3.2"
  },
  "devDependencies": {
    "eslint": "^4.14.0",
    "jest": "^22.4.2",
    "nodemon": "^1.17.2"
  },
  "private": false
}<|MERGE_RESOLUTION|>--- conflicted
+++ resolved
@@ -34,12 +34,8 @@
     ]
   },
   "dependencies": {
-<<<<<<< HEAD
     "@asymmetrik/node-fhir-server-core": "git+https://github.com/Asymmetrik/node-fhir-server-core.git",
     "cross-env": "^5.1.4",
-=======
-    "@asymmetrik/node-fhir-server-core": "git+https://github.com/Asymmetrik/node-fhir-server-core.git#develop",
->>>>>>> c683d62d
     "jsonwebtoken": "^8.1.0",
     "moment-timezone": "^0.5.14",
     "mongodb": "^3.0.1",
