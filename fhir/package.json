--- conflicted
+++ resolved
@@ -1,6 +1,6 @@
 {
   "name": "@asymmetrik/node-fhir-server-mongo",
-  "version": "1.0.2",
+  "version": "1.0.3",
   "description": "Mongo Server implementing @asymmetrik/node-fhir-server-core",
   "main": "src/index.js",
   "repository": "https://github.com/Asymmetrik/node-fhir-server-mongo.git",
@@ -34,11 +34,7 @@
     ]
   },
   "dependencies": {
-<<<<<<< HEAD
     "@asymmetrik/node-fhir-server-core": "git+https://github.com/Asymmetrik/node-fhir-server-core.git#develop",
-=======
-    "@asymmetrik/node-fhir-server-core": "git+https://github.com/Asymmetrik/node-fhir-server-core.git#onc-fhir-challenge",
->>>>>>> a24fbf1e
     "jsonwebtoken": "^8.1.0",
     "moment-timezone": "^0.5.14",
     "mongodb": "^3.0.1",
