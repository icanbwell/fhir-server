FROM node:14.15.0

# Enable apt-get to run from the new sources.
RUN printf "deb http://archive.debian.org/debian/ \
    jessie main\ndeb-src http://archive.debian.org/debian/ \
    jessie main\ndeb http://security.debian.org \
    jessie/updates main\ndeb-src http://security.debian.org \
    jessie/updates main" > /etc/apt/sources.list

# Update everything on the box
RUN apt-get -y update
RUN apt-get clean

# Set the working directory
WORKDIR /srv/src

# Copy our package.json & install our dependencies
COPY package.json /srv/src/package.json
<<<<<<< HEAD
RUN cd /srv/src && npm install --verbose && npm build --verbose
# COPY package-lock.json /srv/src/package-lock.json
=======
RUN cd /srv/src && npm install
>>>>>>> c38a9257
COPY .snyk /srv/src/.snyk

# Copy the remaining application code.
COPY . /srv/src

# Start the app
CMD npm run start<|MERGE_RESOLUTION|>--- conflicted
+++ resolved
@@ -16,12 +16,7 @@
 
 # Copy our package.json & install our dependencies
 COPY package.json /srv/src/package.json
-<<<<<<< HEAD
 RUN cd /srv/src && npm install --verbose && npm build --verbose
-# COPY package-lock.json /srv/src/package-lock.json
-=======
-RUN cd /srv/src && npm install
->>>>>>> c38a9257
 COPY .snyk /srv/src/.snyk
 
 # Copy the remaining application code.
