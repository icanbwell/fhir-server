--- conflicted
+++ resolved
@@ -1,8 +1,4 @@
-<<<<<<< HEAD
-FROM node:15.14.0-slim
-=======
 FROM node:15.14-slim
->>>>>>> b3b91d2a
 
 # Enable apt-get to run from the new sources.
 RUN printf "deb http://archive.debian.org/debian/ \
