--- conflicted
+++ resolved
@@ -70,10 +70,9 @@
     command: yarn run dev
     healthcheck:
       test: [ 'CMD-SHELL', 'curl --silent --fail localhost:3000/health || exit 1' ]
-<<<<<<< HEAD
 
   mongo:
-    image: mongo:5.0.19
+    image: mongo:5.0.18
     ports:
       - '27017:27017'
     environment:
@@ -91,7 +90,7 @@
   #      MONGOCLIENT_DEFAULT_CONNECTION_URL: mongodb://mongo:27017
 
   zookeeper:
-    image: docker.io/bitnami/zookeeper:3.8.2
+    image: 'docker.io/bitnami/zookeeper:3.8.0'
     ports:
       - '2181:2181'
     environment:
@@ -101,7 +100,7 @@
       test: [ 'CMD-SHELL', 'echo ruok | nc -w 2 zookeeper 2181' ]
 
   kafka:
-    image: docker.io/bitnami/kafka:3.5.1
+    image: 'docker.io/bitnami/kafka:3.2.1'
     ports:
       - '9092:9092'
     environment:
@@ -126,7 +125,7 @@
         ]
 
   kafkaUI:
-    image: obsidiandynamics/kafdrop:3.31.0
+    image: 'obsidiandynamics/kafdrop:3.30.0'
     ports:
       - '9000:9000'
     environment:
@@ -170,75 +169,7 @@
       - '9600:9600' # required for Performance Analyzer
     healthcheck:
       test: [ "CMD-SHELL", "curl --silent --fail https://admin:admin@localhost:9200/_cluster/health --insecure || exit 1" ]
-=======
-  
-  mongo:
-    image: mongo:5.0.18
-    ports:
-      - '27017:27017'
-    environment:
-      - ALLOW_EMPTY_PASSWORD=yes
-    volumes:
-      - mongo_data:/data/db
-    healthcheck:
-      test: echo 'db.runCommand("ping").ok' | mongo mongo:27017/test --quiet
-  
-  #  mongoclient:
-  #    image: imranq2/mongoclient-aws:0.1.8
-  #    ports:
-  #      - '3010:3000'
-  #    environment:
-  #      MONGOCLIENT_DEFAULT_CONNECTION_URL: mongodb://mongo:27017
-  
-  zookeeper:
-    image: 'docker.io/bitnami/zookeeper:3.8.0'
-    ports:
-      - '2181:2181'
-    environment:
-      - ALLOW_ANONYMOUS_LOGIN=yes
-    restart: on-failure
-    healthcheck:
-      test: [ 'CMD-SHELL', 'echo ruok | nc -w 2 zookeeper 2181' ]
-  
-  kafka:
-    image: 'docker.io/bitnami/kafka:3.2.1'
-    ports:
-      - '9092:9092'
-    environment:
-      - KAFKA_CFG_ZOOKEEPER_CONNECT=zookeeper:2181
-      - ALLOW_PLAINTEXT_LISTENER=yes
-      - KAFKAJS_NO_PARTITIONER_WARNING=1
-    depends_on:
-      - zookeeper
-    healthcheck:
-      test:
-        [
-          'CMD',
-          'bash',
-          '-c',
-          'unset',
-          'JMX_PORT',
-          ';',
-          'kafka-topics.sh',
-          '--zookeeper',
-          'zookeeper:2181',
-          '--list',
-        ]
-  
-  kafkaUI:
-    image: 'obsidiandynamics/kafdrop:3.30.0'
-    ports:
-      - '9000:9000'
-    environment:
-      - KAFKA_BROKERCONNECT=kafka:9092
-      - 'JVM_OPTS=-Xms32M -Xmx64M'
-      - SERVER_SERVLET_CONTEXTPATH=/
-  
-  hapi-fhir-server:
-    image: hapiproject/hapi:v6.6.0
-    ports:
-      - "3001:8080"
-  
+
   elasticsearch:
     #    image: bitnami/elasticsearch:7.9.3  # AWS Elastic Search supports upto 7.9
     # using OpenDistro for best compatibility with AWS Managed ElasticSearch:
@@ -271,9 +202,6 @@
     healthcheck:
       test: [ "CMD-SHELL", "curl --silent --fail https://admin:admin@localhost:9200/_cluster/health --insecure || exit 1" ]
 
-
->>>>>>> aa05208e
-
 volumes:
   mongo_data:
   es_data:
