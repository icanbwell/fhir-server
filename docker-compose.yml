--- conflicted
+++ resolved
@@ -61,8 +61,6 @@
       DD_TRACE_ENABLED: 'False'
       ENABLE_CONSENTED_DATA_ACCESS: '1'
       FHIR_VALIDATION_URL: 'http://hapi-fhir-server:8080/fhir'
-<<<<<<< HEAD
-=======
       OPENSEARCH_VECTORSTORE_URL: 'http://elasticsearch:9200'
       OPENSEARCH_VECTORSTORE_INDEX: 'fhir_summaries'
       OPENSEARCH_VECTORSTORE_USERNAME: 'admin'
@@ -72,7 +70,6 @@
 #      MONGO_VECTORSTORE_USERNAME: ''
 #      MONGO_VECTORSTORE_PASSWORD: ''
 #      MONGO_VECTORSTORE_DB: 'cl-dev-knowledge'
->>>>>>> b6a86afd
     ports:
       - '3000:3000'
     volumes:
@@ -84,11 +81,7 @@
       test: [ 'CMD-SHELL', 'curl --silent --fail localhost:3000/health || exit 1' ]
 
   mongo:
-<<<<<<< HEAD
-    image: mongo:5.0.19
-=======
     image: mongo:5.0.18
->>>>>>> b6a86afd
     ports:
       - '27017:27017'
     environment:
@@ -106,11 +99,7 @@
   #      MONGOCLIENT_DEFAULT_CONNECTION_URL: mongodb://mongo:27017
 
   zookeeper:
-<<<<<<< HEAD
-    image: docker.io/bitnami/zookeeper:3.8.2
-=======
     image: 'docker.io/bitnami/zookeeper:3.8.0'
->>>>>>> b6a86afd
     ports:
       - '2181:2181'
     environment:
@@ -120,11 +109,7 @@
       test: [ 'CMD-SHELL', 'echo ruok | nc -w 2 zookeeper 2181' ]
 
   kafka:
-<<<<<<< HEAD
-    image: docker.io/bitnami/kafka:3.5.1
-=======
     image: 'docker.io/bitnami/kafka:3.2.1'
->>>>>>> b6a86afd
     ports:
       - '9092:9092'
     environment:
@@ -149,11 +134,7 @@
         ]
 
   kafkaUI:
-<<<<<<< HEAD
-    image: obsidiandynamics/kafdrop:3.31.0
-=======
     image: 'obsidiandynamics/kafdrop:3.30.0'
->>>>>>> b6a86afd
     ports:
       - '9000:9000'
     environment:
@@ -182,10 +163,7 @@
       - network.host=0.0.0.0 # required if not using the demo security configuration
       #      - opendistro_security.disabled=true
       - cluster.routing.allocation.disk.threshold_enabled=false
-<<<<<<< HEAD
-=======
       - plugins.security.ssl.http.enabled=false
->>>>>>> b6a86afd
     ulimits:
       memlock:
         soft: -1
